#!/usr/bin/perl

use strict;
use warnings;

use Config;
use File::Spec;

my %prereqs = qw(
<<<<<<< HEAD
    Devel::CheckLib                 0
    Encode::Locale                  0
=======
    Encode                          0
    Encode::Locale                  1.05
>>>>>>> 2811af34
    ExtUtils::MakeMaker             6.80
    ExtUtils::ParseXS               3.22
    File::Basename                  0
    File::Spec                      0
    Getopt::Long                    0
    Math::PlanePath                 53
    Module::Build::WithXSpp         0.14
    Moo                             1.003001
    POSIX                           0
    Scalar::Util                    0
    Test::More                      0
    Thread::Semaphore               0
    IO::Scalar                      0
    threads                         1.96
    Time::HiRes                     0
    Unicode::Normalize              0
);
my %recommends = qw(
    Class::XSAccessor               0
    XML::SAX::ExpatXS               0
    Test::Harness                   0
);

my $sudo    = grep { $_ eq '--sudo' } @ARGV;
my $gui     = grep { $_ eq '--gui' } @ARGV;
my $xs_only = grep { $_ eq '--xs' }  @ARGV;
if ($gui) {
    %prereqs = qw(
    Class::Accessor                 0
    Wx                              0.9918
    Socket                          2.016
    );
    %recommends = qw(
    Growl::GNTP                     0.15
    Wx::GLCanvas                    0
    OpenGL                          0
    LWP::UserAgent                  0
    Net::Bonjour                    0
    );
    if ($^O eq 'MSWin32') {
        $recommends{"Win32::TieRegistry"} = 0;
        
        # we need an up-to-date Win32::API because older aren't thread-safe (GH #2517)
        $prereqs{'Win32::API'} = 0.79;
    }
} elsif ($xs_only) {
    %prereqs = %recommends = ();
}

my @missing_prereqs = ();
if ($ENV{SLIC3R_NO_AUTO}) {
    foreach my $module (sort keys %prereqs) {
        my $version = $prereqs{$module};
        next if eval "use $module $version; 1";
        push @missing_prereqs, $module if exists $prereqs{$module};
        print "Missing prerequisite $module $version\n";
    }
    foreach my $module (sort keys %recommends) {
        my $version = $recommends{$module};
        next if eval "use $module $version; 1";
        print "Missing optional $module $version\n";
    }
} else {
    my @try = (
        $ENV{CPANM} // (),
        File::Spec->catfile($Config{sitebin}, 'cpanm'),
        File::Spec->catfile($Config{installscript}, 'cpanm'),
    );
    
    my $cpanm;
    foreach my $path (@try) {
        if (-e $path) {  # don't use -x because it fails on Windows
            $cpanm = $path;
            last;
        }
    }
    if (!$cpanm) {
        if ($^O =~ /^(?:darwin|linux)$/ && system(qw(which cpanm)) == 0) {
            $cpanm = 'cpanm';
        }
    }
    die <<'EOF'
cpanm was not found. Please install it before running this script.

There are several ways to install cpanm, try one of these:

    apt-get install cpanminus
    curl -L http://cpanmin.us | perl - --sudo App::cpanminus
    cpan App::cpanminus

If it is installed in a non-standard location you can do:
    
    CPANM=/path/to/cpanm perl Build.PL

EOF
        if !$cpanm;
    my @cpanm_args = ();
    push @cpanm_args, "--sudo" if $sudo;

    # make sure our cpanm is updated (old ones don't support the ~ syntax)
    system $cpanm, @cpanm_args, 'App::cpanminus';
    
    # install the Windows-compatible Math::Libm
    if ($^O eq 'MSWin32' && !eval "use Math::Libm; 1") {
        system $cpanm, @cpanm_args, 'https://github.com/alexrj/Math-Libm/tarball/master';
    }
    
    my %modules = (%prereqs, %recommends);
    foreach my $module (sort keys %modules) {
        my $version = $modules{$module};
        my @cmd = ($cpanm, @cpanm_args);
        
        # temporary workaround for upstream bug in test
        push @cmd, '--notest'
            if $module =~ /^(?:OpenGL|Math::PlanePath|Test::Harness)$/;
        
        push @cmd, "$module~$version";
        if ($module eq 'XML::SAX::ExpatXS' && $^O eq 'MSWin32') {
            my $mingw = 'C:\dev\CitrusPerl\mingw64';
            $mingw = 'C:\dev\CitrusPerl\mingw32' if !-d $mingw;
            if (!-d $mingw) {
                print "Could not find the MinGW directory at $mingw; skipping XML::SAX::ExpatXS (only needed for faster parsing of AMF files)\n";
            } else {
                push @cmd, sprintf('--configure-args="EXPATLIBPATH=%s\lib EXPATINCPATH=%s\include"', $mingw, $mingw);
            }
        }
        my $res = system @cmd;
        if ($res != 0) {
            if (exists $prereqs{$module}) {
                push @missing_prereqs, $module;
            } else {
                printf "Don't worry, this module is optional.\n";
            }
        }
    }
    
    if (!$gui) {
        # clean xs directory before reinstalling, to make sure Build is called
        # with current perl binary
        if (-e './xs/Build') {
            if ($^O eq 'MSWin32') {
                system '.\xs\Build', 'distclean';
            } else {
                system './xs/Build', 'distclean';
            }
        }
        my $res = system $cpanm, @cpanm_args, '--reinstall', '--verbose', './xs';
        if ($res != 0) {
            die "The XS/C++ code failed to compile, aborting\n";
        }
    }
}

if (@missing_prereqs) {
    printf "The following prerequisites failed to install: %s\n", join(', ', @missing_prereqs);
    exit 1;
} elsif (!$gui) {
    eval "use App::Prove; 1" or die "Failed to load App::Prove";
    my $res = App::Prove->new->run ? 0 : 1;
    if ($res == 0) {
        print "If you also want to use the GUI you can now run `perl Build.PL --gui` to install the required modules.\n";
    } else {
        print "Some tests failed. Please report the failure to the author!\n";
    }
    exit $res;
}

__END__<|MERGE_RESOLUTION|>--- conflicted
+++ resolved
@@ -7,13 +7,9 @@
 use File::Spec;
 
 my %prereqs = qw(
-<<<<<<< HEAD
     Devel::CheckLib                 0
-    Encode::Locale                  0
-=======
     Encode                          0
     Encode::Locale                  1.05
->>>>>>> 2811af34
     ExtUtils::MakeMaker             6.80
     ExtUtils::ParseXS               3.22
     File::Basename                  0
