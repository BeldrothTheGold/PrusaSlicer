--- conflicted
+++ resolved
@@ -4,9 +4,9 @@
 #include "boards.h"
 #include "Configuration_prusa.h"
 
-#define STR_HELPER(x) #x
-#define STR(x) STR_HELPER(x)
-
+#define STR_HELPER(x) #x
+#define STR(x) STR_HELPER(x)
+
 // Firmware version
 #define FW_version "3.0.12-RC2"
 #define FW_build   101
@@ -70,15 +70,12 @@
 #define EEPROM_CRASH_DET       (EEPROM_UVLO_MESH_BED_LEVELING-12) 
 // Filament sensor on/off EEPROM setting 
 #define EEPROM_FSENSOR       (EEPROM_UVLO_MESH_BED_LEVELING-14) 
-<<<<<<< HEAD
 // Crash detection counter
 #define EEPROM_CRASH_COUNT       (EEPROM_UVLO_MESH_BED_LEVELING-15)
 // Filament runout/error coutner
 #define EEPROM_FERROR_COUNT      (EEPROM_UVLO_MESH_BED_LEVELING-16)
 // Power loss errors
 #define EEPROM_POWER_COUNT       (EEPROM_UVLO_MESH_BED_LEVELING-17)
-=======
->>>>>>> a43c3c3b
 
 // Currently running firmware, each digit stored as uint16_t.
 // The flavor differentiates a dev, alpha, beta, release candidate or a release version.
