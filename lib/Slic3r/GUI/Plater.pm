# The "Plater" tab. It contains the "3D", "2D", "Preview" and "Layers" subtabs.

package Slic3r::GUI::Plater;
use strict;
use warnings;
use utf8;

use File::Basename qw(basename dirname);
use List::Util qw(sum first max);
use Slic3r::Geometry qw(X Y Z scale unscale deg2rad rad2deg);
use threads::shared qw(shared_clone);
use Wx qw(:button :colour :cursor :dialog :filedialog :keycode :icon :font :id :listctrl :misc 
    :panel :sizer :toolbar :window wxTheApp :notebook :combobox wxNullBitmap);
use Wx::Event qw(EVT_BUTTON EVT_TOGGLEBUTTON EVT_COMMAND EVT_KEY_DOWN EVT_LIST_ITEM_ACTIVATED 
    EVT_LIST_ITEM_DESELECTED EVT_LIST_ITEM_SELECTED EVT_LEFT_DOWN EVT_MOUSE_EVENTS EVT_PAINT EVT_TOOL 
    EVT_CHOICE EVT_COMBOBOX EVT_TIMER EVT_NOTEBOOK_PAGE_CHANGED);
use Slic3r::Geometry qw(PI);
use base 'Wx::Panel';

use constant TB_ADD             => &Wx::NewId;
use constant TB_REMOVE          => &Wx::NewId;
use constant TB_RESET           => &Wx::NewId;
use constant TB_ARRANGE         => &Wx::NewId;
use constant TB_EXPORT_GCODE    => &Wx::NewId;
use constant TB_EXPORT_STL      => &Wx::NewId;
use constant TB_MORE    => &Wx::NewId;
use constant TB_FEWER   => &Wx::NewId;
use constant TB_45CW    => &Wx::NewId;
use constant TB_45CCW   => &Wx::NewId;
use constant TB_SCALE   => &Wx::NewId;
use constant TB_SPLIT   => &Wx::NewId;
use constant TB_CUT     => &Wx::NewId;
use constant TB_SETTINGS => &Wx::NewId;
use constant TB_LAYER_EDITING => &Wx::NewId;

use Wx::Locale gettext => 'L';

# package variables to avoid passing lexicals to threads
our $PROGRESS_BAR_EVENT      : shared = Wx::NewEventType;
our $ERROR_EVENT             : shared = Wx::NewEventType;
# Emitted from the worker thread when the G-code export is finished.
our $EXPORT_COMPLETED_EVENT  : shared = Wx::NewEventType;
our $PROCESS_COMPLETED_EVENT : shared = Wx::NewEventType;

use constant FILAMENT_CHOOSERS_SPACING => 0;
use constant PROCESS_DELAY => 0.5 * 1000; # milliseconds

my $PreventListEvents = 0;
our $appController;

sub new {
    my ($class, $parent, %params) = @_;
    my $self = $class->SUPER::new($parent, -1, wxDefaultPosition, wxDefaultSize, wxTAB_TRAVERSAL);
    $self->{config} = Slic3r::Config::new_from_defaults_keys([qw(
        bed_shape complete_objects extruder_clearance_radius skirts skirt_distance brim_width variable_layer_height
        serial_port serial_speed host_type print_host printhost_apikey printhost_cafile
        nozzle_diameter single_extruder_multi_material wipe_tower wipe_tower_x wipe_tower_y wipe_tower_width
	wipe_tower_rotation_angle extruder_colour filament_colour max_print_height printer_model
    )]);

    # store input params
    $self->{event_object_selection_changed} = $params{event_object_selection_changed};
    $self->{event_object_settings_changed} = $params{event_object_settings_changed};
    $self->{event_remove_object} = $params{event_remove_object};
    $self->{event_update_scene} = $params{event_update_scene};

    # C++ Slic3r::Model with Perl extensions in Slic3r/Model.pm
    $self->{model} = Slic3r::Model->new;
    # C++ Slic3r::Print with Perl extensions in Slic3r/Print.pm
    $self->{print} = Slic3r::Print->new;
    # List of Perl objects Slic3r::GUI::Plater::Object, representing a 2D preview of the platter.
    $self->{objects} = [];
    $self->{gcode_preview_data} = Slic3r::GCode::PreviewData->new;
    
    $self->{print}->set_status_cb(sub {
        my ($percent, $message) = @_;
        my $event = Wx::CommandEvent->new($PROGRESS_BAR_EVENT);
        $event->SetString($message);
        $event->SetInt($percent);
        Wx::PostEvent($self, $event);
    });
    
    # Initialize preview notebook
    $self->{preview_notebook} = Wx::Notebook->new($self, -1, wxDefaultPosition, [-1,335], wxNB_BOTTOM);
    
    # Initialize handlers for canvases
    my $on_select_object = sub {
        my ($obj_idx, $vol_idx) = @_;
                        
        if (($obj_idx != -1) && ($vol_idx == -1)) {
            # Ignore the special objects (the wipe tower proxy and such).
            $self->select_object((defined($obj_idx) && $obj_idx >= 0 && $obj_idx < 1000) ? $obj_idx : undef);
            $self->item_changed_selection($obj_idx) if (defined($obj_idx));
        }
    };
    my $on_double_click = sub {
        $self->object_settings_dialog if $self->selected_object;
    };
    my $on_right_click = sub {
        my ($canvas, $click_pos_x, $click_pos_y) = @_;

        my ($obj_idx, $object) = $self->selected_object;
        return if !defined $obj_idx;
        
        my $menu = $self->object_menu;
        $canvas->PopupMenu($menu, $click_pos_x, $click_pos_y);
        $menu->Destroy;
    };
    my $on_instances_moved = sub {
        $self->update;
    };
    
    # callback to enable/disable action buttons
    my $enable_action_buttons = sub {
        my ($enable) = @_;
        Slic3r::GUI::enable_action_buttons($enable);
#        $self->{btn_export_gcode}->Enable($enable);
#        $self->{btn_reslice}->Enable($enable);
#        $self->{btn_print}->Enable($enable);
#        $self->{btn_send_gcode}->Enable($enable);
    };

    # callback to react to gizmo scale
    my $on_gizmo_scale_uniformly = sub {
        my ($scale) = @_;

        my ($obj_idx, $object) = $self->selected_object;
        return if !defined $obj_idx;

        my $model_object = $self->{model}->objects->[$obj_idx];
        my $model_instance = $model_object->instances->[0];

        $self->stop_background_process;
        
        my $variation = $scale / $model_instance->scaling_factor;
        #FIXME Scale the layer height profile?
        foreach my $range (@{ $model_object->layer_height_ranges }) {
            $range->[0] *= $variation;
            $range->[1] *= $variation;
        }
        $_->set_scaling_factor($scale) for @{ $model_object->instances };
        
        # Set object scale on c++ side
#        Slic3r::GUI::set_object_scale($obj_idx, $model_object->instances->[0]->scaling_factor * 100); 

#        $object->transform_thumbnail($self->{model}, $obj_idx);
    
        #update print and start background processing
        $self->{print}->add_model_object($model_object, $obj_idx);
    
        $self->selection_changed(1);  # refresh info (size, volume etc.)
        $self->update;
        $self->schedule_background_process;
    };
    
    # callback to react to gizmo rotate
    my $on_gizmo_rotate = sub {
        my ($angle) = @_;
        $self->rotate(rad2deg($angle), Z, 'absolute');
    };
    
    # callback to react to gizmo flatten
    my $on_gizmo_flatten = sub {
        my ($angle, $axis_x, $axis_y, $axis_z) = @_;
        $self->rotate(rad2deg($angle), undef, 'absolute', $axis_x, $axis_y, $axis_z) if $angle != 0;
    };

    # callback to update object's geometry info while using gizmos
    my $on_update_geometry_info = sub {
        my ($size_x, $size_y, $size_z, $scale_factor) = @_;
    
        my ($obj_idx, $object) = $self->selected_object;
    
        if ((defined $obj_idx) && ($self->{object_info_size})) { # have we already loaded the info pane?
            $self->{object_info_size}->SetLabel(sprintf("%.2f x %.2f x %.2f", $size_x, $size_y, $size_z));
            my $model_object = $self->{model}->objects->[$obj_idx];
            if (my $stats = $model_object->mesh_stats) {
                $self->{object_info_volume}->SetLabel(sprintf('%.2f', $stats->{volume} * $scale_factor**3));
            }
        }
    };

    # callbacks for toolbar
    my $on_action_add = sub {
        $self->add;
    };

    my $on_action_delete = sub {
        $self->remove();
    };

    my $on_action_deleteall = sub {
        $self->reset;
    };

    my $on_action_arrange = sub {
        $self->arrange;
    };

    my $on_action_more = sub {
        $self->increase;
    };

    my $on_action_fewer = sub {
        $self->decrease;
    };

    my $on_action_split = sub {
        $self->split_object;
    };
    
    my $on_action_cut = sub {
        $self->object_cut_dialog;
    };

    my $on_action_settings = sub {
        $self->object_settings_dialog;
    };
    
    my $on_action_layersediting = sub {
        my $state = Slic3r::GUI::_3DScene::is_toolbar_item_pressed($self->{canvas3D}, "layersediting");
        $self->on_layer_editing_toggled($state);
    };

    my $on_action_selectbyparts = sub {
        my $curr = Slic3r::GUI::_3DScene::get_select_by($self->{canvas3D});
        if ($curr eq 'volume') {
            Slic3r::GUI::_3DScene::set_select_by($self->{canvas3D}, 'object');
            my $selections = $self->collect_selections;
            Slic3r::GUI::_3DScene::set_objects_selections($self->{canvas3D}, \@$selections);
            Slic3r::GUI::_3DScene::reload_scene($self->{canvas3D}, 1);        
        }
        elsif ($curr eq 'object') {
            Slic3r::GUI::_3DScene::set_select_by($self->{canvas3D}, 'volume');
            my $selections = [];
            Slic3r::GUI::_3DScene::set_objects_selections($self->{canvas3D}, \@$selections);
            Slic3r::GUI::_3DScene::deselect_volumes($self->{canvas3D});
            Slic3r::GUI::_3DScene::reload_scene($self->{canvas3D}, 1);      

            my ($obj_idx, $object) = $self->selected_object;
            if (defined $obj_idx) {            
                my $vol_idx = Slic3r::GUI::_3DScene::get_first_volume_id($self->{canvas3D}, $obj_idx);                 
                #Slic3r::GUI::_3DScene::select_volume($self->{canvas3D}, $vol_idx) if ($vol_idx != -1);
                my $inst_cnt = $self->{model}->objects->[$obj_idx]->instances_count;
                for (0..$inst_cnt-1){
                    Slic3r::GUI::_3DScene::select_volume($self->{canvas3D}, $_ + $vol_idx) if ($vol_idx != -1);
                }

                my $volume_idx = Slic3r::GUI::_3DScene::get_in_object_volume_id($self->{canvas3D}, $vol_idx);
                Slic3r::GUI::select_current_volume($obj_idx, $volume_idx) if ($volume_idx != -1);
            }
        }
    };
        
    # Initialize 3D plater
    if ($Slic3r::GUI::have_OpenGL) {
        $self->{canvas3D} = Slic3r::GUI::Plater::3D->new($self->{preview_notebook}, $self->{objects}, $self->{model}, $self->{print}, $self->{config});
        $self->{preview_notebook}->AddPage($self->{canvas3D}, L('3D'));
        Slic3r::GUI::_3DScene::register_on_select_object_callback($self->{canvas3D}, $on_select_object);
        Slic3r::GUI::_3DScene::register_on_double_click_callback($self->{canvas3D}, $on_double_click);
        Slic3r::GUI::_3DScene::register_on_right_click_callback($self->{canvas3D}, sub { $on_right_click->($self->{canvas3D}, @_); });
        Slic3r::GUI::_3DScene::register_on_arrange_callback($self->{canvas3D}, sub { $self->arrange });
        Slic3r::GUI::_3DScene::register_on_rotate_object_left_callback($self->{canvas3D}, sub { $self->rotate(-45, Z, 'relative') });
        Slic3r::GUI::_3DScene::register_on_rotate_object_right_callback($self->{canvas3D}, sub { $self->rotate( 45, Z, 'relative') });
        Slic3r::GUI::_3DScene::register_on_scale_object_uniformly_callback($self->{canvas3D}, sub { $self->changescale(undef) });
        Slic3r::GUI::_3DScene::register_on_increase_objects_callback($self->{canvas3D}, sub { $self->increase() });
        Slic3r::GUI::_3DScene::register_on_decrease_objects_callback($self->{canvas3D}, sub { $self->decrease() });
        Slic3r::GUI::_3DScene::register_on_remove_object_callback($self->{canvas3D}, sub { $self->remove() });
        Slic3r::GUI::_3DScene::register_on_instance_moved_callback($self->{canvas3D}, $on_instances_moved);
        Slic3r::GUI::_3DScene::register_on_enable_action_buttons_callback($self->{canvas3D}, $enable_action_buttons);
        Slic3r::GUI::_3DScene::register_on_gizmo_scale_uniformly_callback($self->{canvas3D}, $on_gizmo_scale_uniformly);
        Slic3r::GUI::_3DScene::register_on_gizmo_rotate_callback($self->{canvas3D}, $on_gizmo_rotate);
        Slic3r::GUI::_3DScene::register_on_gizmo_flatten_callback($self->{canvas3D}, $on_gizmo_flatten);
        Slic3r::GUI::_3DScene::register_on_update_geometry_info_callback($self->{canvas3D}, $on_update_geometry_info);
        Slic3r::GUI::_3DScene::register_action_add_callback($self->{canvas3D}, $on_action_add);
        Slic3r::GUI::_3DScene::register_action_delete_callback($self->{canvas3D}, $on_action_delete);
        Slic3r::GUI::_3DScene::register_action_deleteall_callback($self->{canvas3D}, $on_action_deleteall);
        Slic3r::GUI::_3DScene::register_action_arrange_callback($self->{canvas3D}, $on_action_arrange);
        Slic3r::GUI::_3DScene::register_action_more_callback($self->{canvas3D}, $on_action_more);
        Slic3r::GUI::_3DScene::register_action_fewer_callback($self->{canvas3D}, $on_action_fewer);
        Slic3r::GUI::_3DScene::register_action_split_callback($self->{canvas3D}, $on_action_split);
        Slic3r::GUI::_3DScene::register_action_cut_callback($self->{canvas3D}, $on_action_cut);
        Slic3r::GUI::_3DScene::register_action_settings_callback($self->{canvas3D}, $on_action_settings);
        Slic3r::GUI::_3DScene::register_action_layersediting_callback($self->{canvas3D}, $on_action_layersediting);
        Slic3r::GUI::_3DScene::register_action_selectbyparts_callback($self->{canvas3D}, $on_action_selectbyparts);
        Slic3r::GUI::_3DScene::enable_gizmos($self->{canvas3D}, 1);
        Slic3r::GUI::_3DScene::enable_toolbar($self->{canvas3D}, 1);
        Slic3r::GUI::_3DScene::enable_shader($self->{canvas3D}, 1);
        Slic3r::GUI::_3DScene::enable_force_zoom_to_bed($self->{canvas3D}, 1);

        Slic3r::GUI::_3DScene::register_on_wipe_tower_moved_callback($self->{canvas3D}, sub {
            my ($x, $y) = @_;
            my $cfg = Slic3r::Config->new;
            $cfg->set('wipe_tower_x', $x);
            $cfg->set('wipe_tower_y', $y);
            $self->GetFrame->{options_tabs}{print}->load_config($cfg);
        });

        Slic3r::GUI::_3DScene::register_on_model_update_callback($self->{canvas3D}, sub {
            if (wxTheApp->{app_config}->get("background_processing")) {
                $self->schedule_background_process;
            } else {
                # Hide the print info box, it is no more valid.
                $self->print_info_box_show(0);
            }
        });

        Slic3r::GUI::_3DScene::register_on_viewport_changed_callback($self->{canvas3D}, sub { Slic3r::GUI::_3DScene::set_viewport_from_scene($self->{preview3D}->canvas, $self->{canvas3D}); });
    }

    Slic3r::GUI::register_on_request_update_callback(sub { $self->schedule_background_process; });
    
#    # Initialize 2D preview canvas
#    $self->{canvas} = Slic3r::GUI::Plater::2D->new($self->{preview_notebook}, wxDefaultSize, $self->{objects}, $self->{model}, $self->{config});
#    $self->{preview_notebook}->AddPage($self->{canvas}, L('2D'));
#    $self->{canvas}->on_select_object($on_select_object);
#    $self->{canvas}->on_double_click($on_double_click);
#    $self->{canvas}->on_right_click(sub { $on_right_click->($self->{canvas}, @_); });
#    $self->{canvas}->on_instances_moved($on_instances_moved);
    
    # Initialize 3D toolpaths preview
    if ($Slic3r::GUI::have_OpenGL) {
        $self->{preview3D} = Slic3r::GUI::Plater::3DPreview->new($self->{preview_notebook}, $self->{print}, $self->{gcode_preview_data}, $self->{config});
        Slic3r::GUI::_3DScene::enable_legend_texture($self->{preview3D}->canvas, 1);
        Slic3r::GUI::_3DScene::enable_dynamic_background($self->{preview3D}->canvas, 1);
        Slic3r::GUI::_3DScene::register_on_viewport_changed_callback($self->{preview3D}->canvas, sub { Slic3r::GUI::_3DScene::set_viewport_from_scene($self->{canvas3D}, $self->{preview3D}->canvas); });
        $self->{preview_notebook}->AddPage($self->{preview3D}, L('Preview'));
        $self->{preview3D_page_idx} = $self->{preview_notebook}->GetPageCount-1;
    }
    
    # Initialize toolpaths preview
    if ($Slic3r::GUI::have_OpenGL) {
        $self->{toolpaths2D} = Slic3r::GUI::Plater::2DToolpaths->new($self->{preview_notebook}, $self->{print});
        $self->{preview_notebook}->AddPage($self->{toolpaths2D}, L('Layers'));
    }
    
    EVT_NOTEBOOK_PAGE_CHANGED($self, $self->{preview_notebook}, sub {
        my $preview = $self->{preview_notebook}->GetCurrentPage;
        if (($preview != $self->{preview3D}) && ($preview != $self->{canvas3D})) {
            $preview->OnActivate if $preview->can('OnActivate');        
        } elsif ($preview == $self->{preview3D}) {
            $self->{preview3D}->reload_print;
            # sets the canvas as dirty to force a render at the 1st idle event (wxWidgets IsShownOnScreen() is buggy and cannot be used reliably)
            Slic3r::GUI::_3DScene::set_as_dirty($self->{preview3D}->canvas);
        } elsif ($preview == $self->{canvas3D}) {
            if (Slic3r::GUI::_3DScene::is_reload_delayed($self->{canvas3D})) {
                my $selections = $self->collect_selections;
                Slic3r::GUI::_3DScene::set_objects_selections($self->{canvas3D}, \@$selections);
                Slic3r::GUI::_3DScene::reload_scene($self->{canvas3D}, 1);
            }            
            # sets the canvas as dirty to force a render at the 1st idle event (wxWidgets IsShownOnScreen() is buggy and cannot be used reliably)
            Slic3r::GUI::_3DScene::set_as_dirty($self->{canvas3D});
        }
    });
    
#    # toolbar for object manipulation
#    if (!&Wx::wxMSW) {
#        Wx::ToolTip::Enable(1);
#        $self->{htoolbar} = Wx::ToolBar->new($self, -1, wxDefaultPosition, wxDefaultSize, wxTB_HORIZONTAL | wxTB_TEXT | wxBORDER_SIMPLE | wxTAB_TRAVERSAL);
#        $self->{htoolbar}->AddTool(TB_ADD, L("Add…"), Wx::Bitmap->new(Slic3r::var("brick_add.png"), wxBITMAP_TYPE_PNG), '');
#        $self->{htoolbar}->AddTool(TB_REMOVE, L("Delete"), Wx::Bitmap->new(Slic3r::var("brick_delete.png"), wxBITMAP_TYPE_PNG), '');
#        $self->{htoolbar}->AddTool(TB_RESET, L("Delete All"), Wx::Bitmap->new(Slic3r::var("cross.png"), wxBITMAP_TYPE_PNG), '');
#        $self->{htoolbar}->AddTool(TB_ARRANGE, L("Arrange"), Wx::Bitmap->new(Slic3r::var("bricks.png"), wxBITMAP_TYPE_PNG), '');
#        $self->{htoolbar}->AddSeparator;
#        $self->{htoolbar}->AddTool(TB_MORE, L("More"), Wx::Bitmap->new(Slic3r::var("add.png"), wxBITMAP_TYPE_PNG), '');
#        $self->{htoolbar}->AddTool(TB_FEWER, L("Fewer"), Wx::Bitmap->new(Slic3r::var("delete.png"), wxBITMAP_TYPE_PNG), '');
#        $self->{htoolbar}->AddSeparator;
#        $self->{htoolbar}->AddTool(TB_45CCW, L("45° ccw"), Wx::Bitmap->new(Slic3r::var("arrow_rotate_anticlockwise.png"), wxBITMAP_TYPE_PNG), '');
#        $self->{htoolbar}->AddTool(TB_45CW, L("45° cw"), Wx::Bitmap->new(Slic3r::var("arrow_rotate_clockwise.png"), wxBITMAP_TYPE_PNG), '');
#        $self->{htoolbar}->AddTool(TB_SCALE, L("Scale…"), Wx::Bitmap->new(Slic3r::var("arrow_out.png"), wxBITMAP_TYPE_PNG), '');
#        $self->{htoolbar}->AddTool(TB_SPLIT, L("Split"), Wx::Bitmap->new(Slic3r::var("shape_ungroup.png"), wxBITMAP_TYPE_PNG), '');
#        $self->{htoolbar}->AddTool(TB_CUT, L("Cut…"), Wx::Bitmap->new(Slic3r::var("package.png"), wxBITMAP_TYPE_PNG), '');
#        $self->{htoolbar}->AddSeparator;
#        $self->{htoolbar}->AddTool(TB_SETTINGS, L("Settings…"), Wx::Bitmap->new(Slic3r::var("cog.png"), wxBITMAP_TYPE_PNG), '');
#        $self->{htoolbar}->AddTool(TB_LAYER_EDITING, L('Layer Editing'), Wx::Bitmap->new(Slic3r::var("variable_layer_height.png"), wxBITMAP_TYPE_PNG), wxNullBitmap, 1, 0, 'Layer Editing');
#    } else {
#        my %tbar_buttons = (
#            add             => L("Add…"),
#            remove          => L("Delete"),
#            reset           => L("Delete All"),
#            arrange         => L("Arrange"),
#            increase        => "",
#            decrease        => "",
#            rotate45ccw     => "",
#            rotate45cw      => "",
#            changescale     => L("Scale…"),
#            split           => L("Split"),
#            cut             => L("Cut…"),
#            settings        => L("Settings…"),
#            layer_editing   => L("Layer editing"),
#        );
#        $self->{btoolbar} = Wx::BoxSizer->new(wxHORIZONTAL);
#        for (qw(add remove reset arrange increase decrease rotate45ccw rotate45cw changescale split cut settings)) {
#            $self->{"btn_$_"} = Wx::Button->new($self, -1, $tbar_buttons{$_}, wxDefaultPosition, wxDefaultSize, wxBU_EXACTFIT);
#            $self->{btoolbar}->Add($self->{"btn_$_"});
#        }
#        $self->{"btn_layer_editing"} = Wx::ToggleButton->new($self, -1, $tbar_buttons{'layer_editing'}, wxDefaultPosition, wxDefaultSize, wxBU_EXACTFIT);
#        $self->{btoolbar}->Add($self->{"btn_layer_editing"});
#    }

    ### Panel for right column
    $self->{right_panel} = Wx::Panel->new($self, -1, wxDefaultPosition, wxDefaultSize, wxTAB_TRAVERSAL);
#    $self->{right_panel} = Wx::ScrolledWindow->new($self, -1, wxDefaultPosition, wxDefaultSize, wxTAB_TRAVERSAL);
#    $self->{right_panel}->SetScrollbars(0, 1, 1, 1);

    ### Scrolled Window for panel without "Export G-code" and "Slice now" buttons
    my $scrolled_window_sizer = $self->{scrolled_window_sizer} = Wx::BoxSizer->new(wxVERTICAL);
    $scrolled_window_sizer->SetMinSize([320, -1]);
    my $scrolled_window_panel = $self->{scrolled_window_panel} = Wx::ScrolledWindow->new($self->{right_panel}, -1, wxDefaultPosition, wxDefaultSize, wxTAB_TRAVERSAL);
    $scrolled_window_panel->SetSizer($scrolled_window_sizer);
    $scrolled_window_panel->SetScrollbars(0, 1, 1, 1);
    
    # right pane buttons
    $self->{btn_export_gcode} = Wx::Button->new($self->{right_panel}, -1, L("Export G-code…"), wxDefaultPosition, [-1, 30],);# wxNO_BORDER);#, wxBU_LEFT);
    $self->{btn_reslice} = Wx::Button->new($self->{right_panel}, -1, L("Slice now"), wxDefaultPosition, [-1, 30]);#, wxNO_BORDER);#, wxBU_LEFT);
#    $self->{btn_print} = Wx::Button->new($self->{right_panel}, -1, L("Print…"), wxDefaultPosition, [-1, 30], wxBU_LEFT);
#    $self->{btn_send_gcode} = Wx::Button->new($self->{right_panel}, -1, L("Send to printer"), wxDefaultPosition, [-1, 30], wxBU_LEFT);
    $self->{btn_print} = Wx::Button->new($scrolled_window_panel, -1, L("Print…"), wxDefaultPosition, [-1, 30], wxBU_LEFT);
    $self->{btn_send_gcode} = Wx::Button->new($scrolled_window_panel, -1, L("Send to printer"), wxDefaultPosition, [-1, 30], wxBU_LEFT);
    #$self->{btn_export_stl} = Wx::Button->new($self->{right_panel}, -1, L("Export STL…"), wxDefaultPosition, [-1, 30], wxBU_LEFT);
    #$self->{btn_export_gcode}->SetFont($Slic3r::GUI::small_font);
    #$self->{btn_export_stl}->SetFont($Slic3r::GUI::small_font);
    $self->{btn_print}->Hide;
    $self->{btn_send_gcode}->Hide;
    
#       export_gcode    cog_go.png
#!        reslice         reslice.png
    my %icons = qw(
        print           arrow_up.png
        send_gcode      arrow_up.png
        export_stl      brick_go.png
    );
    for (grep $self->{"btn_$_"}, keys %icons) {
        $self->{"btn_$_"}->SetBitmap(Wx::Bitmap->new(Slic3r::var($icons{$_}), wxBITMAP_TYPE_PNG));
    }
    $self->selection_changed(0);
    $self->object_list_changed;
    EVT_BUTTON($self, $self->{btn_export_gcode}, sub {
        $self->export_gcode;
    });
    EVT_BUTTON($self, $self->{btn_print}, sub {
        $self->{print_file} = $self->export_gcode(Wx::StandardPaths::Get->GetTempDir());
    });
    EVT_BUTTON($self, $self->{btn_send_gcode}, sub {
        $self->{send_gcode_file} = $self->export_gcode(Wx::StandardPaths::Get->GetTempDir());
    });
    EVT_BUTTON($self, $self->{btn_reslice}, \&reslice);
    EVT_BUTTON($self, $self->{btn_export_stl}, \&export_stl);
    
#    if ($self->{htoolbar}) {
#        EVT_TOOL($self, TB_ADD, sub { $self->add; });
#        EVT_TOOL($self, TB_REMOVE, sub { $self->remove() }); # explicitly pass no argument to remove
#        EVT_TOOL($self, TB_RESET, sub { $self->reset; });
#        EVT_TOOL($self, TB_ARRANGE, sub { $self->arrange; });
#        EVT_TOOL($self, TB_MORE, sub { $self->increase; });
#        EVT_TOOL($self, TB_FEWER, sub { $self->decrease; });
#        EVT_TOOL($self, TB_45CW, sub { $_[0]->rotate(-45, Z, 'relative') });
#        EVT_TOOL($self, TB_45CCW, sub { $_[0]->rotate(45, Z, 'relative') });
#        EVT_TOOL($self, TB_SCALE, sub { $self->changescale(undef); });
#        EVT_TOOL($self, TB_SPLIT, sub { $self->split_object; });
#        EVT_TOOL($self, TB_CUT, sub { $_[0]->object_cut_dialog });
#        EVT_TOOL($self, TB_SETTINGS, sub { $_[0]->object_settings_dialog });
#        EVT_TOOL($self, TB_LAYER_EDITING, sub {
#            my $state = Slic3r::GUI::_3DScene::is_layers_editing_enabled($self->{canvas3D});
#            $self->{htoolbar}->ToggleTool(TB_LAYER_EDITING, ! $state);
#            $self->on_layer_editing_toggled(! $state);
#        });
#    } else {
#        EVT_BUTTON($self, $self->{btn_add}, sub { $self->add; });
#        EVT_BUTTON($self, $self->{btn_remove}, sub { $self->remove() }); # explicitly pass no argument to remove
#        EVT_BUTTON($self, $self->{btn_remove}, sub { Slic3r::GUI::remove_obj() }); # explicitly pass no argument to remove
#        EVT_BUTTON($self, $self->{btn_reset}, sub { $self->reset; });
#        EVT_BUTTON($self, $self->{btn_arrange}, sub { $self->arrange; });
#        EVT_BUTTON($self, $self->{btn_increase}, sub { $self->increase; });
#        EVT_BUTTON($self, $self->{btn_decrease}, sub { $self->decrease; });
#        EVT_BUTTON($self, $self->{btn_rotate45cw}, sub { $_[0]->rotate(-45, Z, 'relative') });
#        EVT_BUTTON($self, $self->{btn_rotate45ccw}, sub { $_[0]->rotate(45, Z, 'relative') });
#        EVT_BUTTON($self, $self->{btn_changescale}, sub { $self->changescale(undef); });
#        EVT_BUTTON($self, $self->{btn_split}, sub { $self->split_object; });
#        EVT_BUTTON($self, $self->{btn_cut}, sub { $_[0]->object_cut_dialog });
#        EVT_BUTTON($self, $self->{btn_settings}, sub { $_[0]->object_settings_dialog });
#        EVT_TOGGLEBUTTON($self, $self->{btn_layer_editing}, sub { $self->on_layer_editing_toggled($self->{btn_layer_editing}->GetValue); });
#    }
    
    $_->SetDropTarget(Slic3r::GUI::Plater::DropTarget->new($self))
        for grep defined($_),
            $self, $self->{canvas3D}, $self->{preview3D}, $self->{list};
#            $self, $self->{canvas}, $self->{canvas3D}, $self->{preview3D};
    
    EVT_COMMAND($self, -1, $PROGRESS_BAR_EVENT, sub {
        my ($self, $event) = @_;
        $self->on_progress_event($event->GetInt, $event->GetString);
    });
    
    EVT_COMMAND($self, -1, $ERROR_EVENT, sub {
        my ($self, $event) = @_;
        Slic3r::GUI::show_error($self, $event->GetString);
    });
    
    EVT_COMMAND($self, -1, $EXPORT_COMPLETED_EVENT, sub {
        my ($self, $event) = @_;
        $self->on_export_completed($event->GetInt);
    });
    
    EVT_COMMAND($self, -1, $PROCESS_COMPLETED_EVENT, sub {
        my ($self, $event) = @_;
        $self->on_process_completed($event->GetInt ? undef : $event->GetString);
    });
    
    {
        my $timer_id = Wx::NewId();
        $self->{apply_config_timer} = Wx::Timer->new($self, $timer_id);
        EVT_TIMER($self, $timer_id, sub {
            my ($self, $event) = @_;
            $self->async_apply_config;
        });
    }
    
#    $self->{canvas}->update_bed_size;
    if ($self->{canvas3D}) {
        Slic3r::GUI::_3DScene::set_bed_shape($self->{canvas3D}, $self->{config}->bed_shape);
        Slic3r::GUI::_3DScene::zoom_to_bed($self->{canvas3D});
    }
    if ($self->{preview3D}) {
        Slic3r::GUI::_3DScene::set_bed_shape($self->{preview3D}->canvas, $self->{config}->bed_shape);
    }
    $self->update;
    
    {
        my $presets;
        {
            $presets = $self->{presets_sizer} = Wx::FlexGridSizer->new(4, 2, 1, 2);
            $presets->AddGrowableCol(1, 1);
            $presets->SetFlexibleDirection(wxHORIZONTAL);
            my %group_labels = (
                print       => L('Print settings'),
                filament    => L('Filament'),
                sla_material=> L('SLA material'),
                printer     => L('Printer'),
            );
            # UI Combo boxes for a print, multiple filaments, SLA material and a printer.
            # Initially a single filament combo box is created, but the number of combo boxes for the filament selection may increase,
            # once a printer preset with multiple extruders is activated.
            # $self->{preset_choosers}{$group}[$idx]
            $self->{preset_choosers} = {};
            for my $group (qw(print filament sla_material printer)) {
#                my $text = Wx::StaticText->new($self->{right_panel}, -1, "$group_labels{$group}:", wxDefaultPosition, wxDefaultSize, wxALIGN_RIGHT);
                my $text = Wx::StaticText->new($scrolled_window_panel, -1, "$group_labels{$group}:", wxDefaultPosition, wxDefaultSize, wxALIGN_RIGHT);
                $text->SetFont($Slic3r::GUI::small_font);
#                my $choice = Wx::BitmapComboBox->new($self->{right_panel}, -1, "", wxDefaultPosition, wxDefaultSize, [], wxCB_READONLY);
                my $choice = Wx::BitmapComboBox->new($scrolled_window_panel, -1, "", wxDefaultPosition, wxDefaultSize, [], wxCB_READONLY);
                if ($group eq 'filament') {
                    EVT_LEFT_DOWN($choice, sub { $self->filament_color_box_lmouse_down(0, @_); } );
                }
                $self->{preset_choosers}{$group} = [$choice];
                # setup the listener
                EVT_COMBOBOX($choice, $choice, sub {
                    my ($choice) = @_;
                    wxTheApp->CallAfter(sub {
                        $self->_on_select_preset($group, $choice, 0);
                    });
                });
                $presets->Add($text, 0, wxALIGN_RIGHT | wxALIGN_CENTER_VERTICAL | wxRIGHT, 4);
                $presets->Add($choice, 1, wxALIGN_CENTER_VERTICAL | wxEXPAND | wxBOTTOM, 1);
            }
            $presets->Layout;
        }

        my $frequently_changed_parameters_sizer = $self->{frequently_changed_parameters_sizer} = Wx::BoxSizer->new(wxVERTICAL);
#!        Slic3r::GUI::add_frequently_changed_parameters($self->{right_panel}, $frequently_changed_parameters_sizer, $presets);
        Slic3r::GUI::add_frequently_changed_parameters($self->{scrolled_window_panel}, $frequently_changed_parameters_sizer, $presets);

        my $object_info_sizer;
        {
            my $box = Wx::StaticBox->new($scrolled_window_panel, -1, L("Info"));
#            my $box = Wx::StaticBox->new($self->{right_panel}, -1, L("Info"));
            $box->SetFont($Slic3r::GUI::small_bold_font);
            $object_info_sizer = Wx::StaticBoxSizer->new($box, wxVERTICAL);
            $object_info_sizer->SetMinSize([300,-1]);
            #!my $grid_sizer = Wx::FlexGridSizer->new(3, 4, 5, 5);
            my $grid_sizer = Wx::FlexGridSizer->new(2, 4, 5, 5);
            $grid_sizer->SetFlexibleDirection(wxHORIZONTAL);
            $grid_sizer->AddGrowableCol(1, 1);
            $grid_sizer->AddGrowableCol(3, 1);
            $object_info_sizer->Add($grid_sizer, 0, wxEXPAND);
            
            my @info = (
                size        => L("Size"),
                volume      => L("Volume"),
                facets      => L("Facets"),
                materials   => L("Materials"),
                manifold    => L("Manifold"),
            );
            while (my $field = shift @info) {
                my $label = shift @info;
                my $text = Wx::StaticText->new($scrolled_window_panel, -1, "$label:", wxDefaultPosition, wxDefaultSize, wxALIGN_LEFT);
#                my $text = Wx::StaticText->new($self->{right_panel}, -1, "$label:", wxDefaultPosition, wxDefaultSize, wxALIGN_LEFT);
                $text->SetFont($Slic3r::GUI::small_font);
                #!$grid_sizer->Add($text, 0);
                
                $self->{"object_info_$field"} = Wx::StaticText->new($scrolled_window_panel, -1, "", wxDefaultPosition, wxDefaultSize, wxALIGN_LEFT);
#                $self->{"object_info_$field"} = Wx::StaticText->new($self->{right_panel}, -1, "", wxDefaultPosition, wxDefaultSize, wxALIGN_LEFT);
                $self->{"object_info_$field"}->SetFont($Slic3r::GUI::small_font);
                if ($field eq 'manifold') {
                    $self->{object_info_manifold_warning_icon} = Wx::StaticBitmap->new($scrolled_window_panel, -1, Wx::Bitmap->new(Slic3r::var("error.png"), wxBITMAP_TYPE_PNG));
#                    $self->{object_info_manifold_warning_icon} = Wx::StaticBitmap->new($self->{right_panel}, -1, Wx::Bitmap->new(Slic3r::var("error.png"), wxBITMAP_TYPE_PNG));
                    #$self->{object_info_manifold_warning_icon}->Hide;
                    $self->{"object_info_manifold_warning_icon_show"} = sub {
                        if ($self->{object_info_manifold_warning_icon}->IsShown() != $_[0]) {
                            # this fuction show/hide info_manifold_warning_icon on the c++ side now
                            Slic3r::GUI::set_show_manifold_warning_icon($_[0]);
                            #my $mode = wxTheApp->{app_config}->get("view_mode");
                            #return if ($mode eq "" || $mode eq "simple");
                            #$self->{object_info_manifold_warning_icon}->Show($_[0]);
                            #$self->Layout
                        }
                    };
                    $self->{"object_info_manifold_warning_icon_show"}->(0);
                    
                    my $h_sizer = Wx::BoxSizer->new(wxHORIZONTAL);
                    $h_sizer->Add($text, 0);
                    $h_sizer->Add($self->{object_info_manifold_warning_icon}, 0, wxLEFT, 2);
                    $h_sizer->Add($self->{"object_info_$field"}, 0, wxLEFT, 2);
                    #!$grid_sizer->Add($h_sizer, 0, wxEXPAND);
                    $object_info_sizer->Add($h_sizer, 0, wxEXPAND|wxTOP, 4);
                } else {
                    $grid_sizer->Add($text, 0);
                    $grid_sizer->Add($self->{"object_info_$field"}, 0);
                }
            }
        }

        my $print_info_box = Wx::StaticBox->new($scrolled_window_panel, -1, L("Sliced Info"));
        $print_info_box->SetFont($Slic3r::GUI::small_bold_font);
        my $print_info_sizer = $self->{print_info_sizer} = Wx::StaticBoxSizer->new($print_info_box, wxVERTICAL);
#                Wx::StaticBox->new($self->{right_panel}, -1, L("Sliced Info")), wxVERTICAL);
        $print_info_sizer->SetMinSize([300,-1]);
        
        my $buttons_sizer = Wx::BoxSizer->new(wxHORIZONTAL);
        $self->{buttons_sizer} = $buttons_sizer;
        $buttons_sizer->AddStretchSpacer(1);
#        $buttons_sizer->Add($self->{btn_export_stl}, 0, wxALIGN_RIGHT, 0);
#!        $buttons_sizer->Add($self->{btn_reslice}, 0, wxALIGN_RIGHT, 0);
        $buttons_sizer->Add($self->{btn_print}, 0, wxALIGN_RIGHT | wxBOTTOM | wxTOP, 5);
        $buttons_sizer->Add($self->{btn_send_gcode}, 0, wxALIGN_RIGHT | wxBOTTOM | wxTOP, 5);
        
#        $scrolled_window_sizer->Add($self->{list}, 1, wxEXPAND, 5);
#        $scrolled_window_sizer->Add($object_info_sizer, 0, wxEXPAND, 0);
#        $scrolled_window_sizer->Add($print_info_sizer, 0, wxEXPAND, 0);
        #$buttons_sizer->Add($self->{btn_export_gcode}, 0, wxALIGN_RIGHT, 0);

        ### Sizer for info boxes
        my $info_sizer = $self->{info_sizer} = Wx::BoxSizer->new(wxVERTICAL);
        $info_sizer->SetMinSize([318, -1]);        
        $info_sizer->Add($object_info_sizer, 0, wxEXPAND | wxTOP, 20);
        $info_sizer->Add($print_info_sizer, 0, wxEXPAND | wxTOP, 20);

        $scrolled_window_sizer->Add($presets, 0, wxEXPAND | wxLEFT, 2) if defined $presets;
        $scrolled_window_sizer->Add($frequently_changed_parameters_sizer, 1, wxEXPAND | wxLEFT, 0) if defined $frequently_changed_parameters_sizer;
        $scrolled_window_sizer->Add($buttons_sizer, 0, wxEXPAND, 0);
        $scrolled_window_sizer->Add($info_sizer, 0, wxEXPAND | wxLEFT, 20);
        # Show the box initially, let it be shown after the slicing is finished.
        $self->print_info_box_show(0);

        ### Sizer for "Export G-code" & "Slice now" buttons
        my $btns_sizer = Wx::BoxSizer->new(wxVERTICAL);
        $btns_sizer->SetMinSize([318, -1]);
        $btns_sizer->Add($self->{btn_reslice}, 0, wxEXPAND, 0);
        $btns_sizer->Add($self->{btn_export_gcode}, 0, wxEXPAND | wxTOP, 5);  

        my $right_sizer = Wx::BoxSizer->new(wxVERTICAL);
        $self->{right_panel}->SetSizer($right_sizer);
        $right_sizer->SetMinSize([320, -1]);
#!        $right_sizer->Add($presets, 0, wxEXPAND | wxTOP, 10) if defined $presets;
#!        $right_sizer->Add($frequently_changed_parameters_sizer, 1, wxEXPAND | wxTOP, 0) if defined $frequently_changed_parameters_sizer;
#!        $right_sizer->Add($buttons_sizer, 0, wxEXPAND | wxBOTTOM | wxTOP, 10);
#!        $right_sizer->Add($info_sizer, 0, wxEXPAND | wxLEFT, 20);
        # Show the box initially, let it be shown after the slicing is finished.
#!        $self->print_info_box_show(0);
        $right_sizer->Add($scrolled_window_panel, 1, wxEXPAND | wxTOP, 5);
#        $right_sizer->Add($self->{btn_reslice}, 0, wxEXPAND | wxLEFT | wxTOP, 20);
#        $right_sizer->Add($self->{btn_export_gcode}, 0, wxEXPAND | wxLEFT | wxTOP, 20);
        $right_sizer->Add($btns_sizer, 0, wxEXPAND | wxLEFT | wxTOP, 20);

        my $hsizer = Wx::BoxSizer->new(wxHORIZONTAL);
        $hsizer->Add($self->{preview_notebook}, 1, wxEXPAND | wxTOP, 1);
        $hsizer->Add($self->{right_panel}, 0, wxEXPAND | wxLEFT | wxRIGHT, 0);#3);

        my $sizer = Wx::BoxSizer->new(wxVERTICAL);
#        $sizer->Add($self->{htoolbar}, 0, wxEXPAND, 0) if $self->{htoolbar};
#        $sizer->Add($self->{btoolbar}, 0, wxEXPAND, 0) if $self->{btoolbar};
        $sizer->Add($hsizer, 1, wxEXPAND, 0);
        
        $sizer->SetSizeHints($self);
        $self->SetSizer($sizer);

        # Send sizers/buttons to C++
        Slic3r::GUI::set_objects_from_perl( $self->{scrolled_window_panel},
                                            $frequently_changed_parameters_sizer,
                                            $info_sizer,
                                            $self->{btn_export_gcode},
            #                                $self->{btn_export_stl},
                                            $self->{btn_reslice},
                                            $self->{btn_print},
                                            $self->{btn_send_gcode},
                                            $self->{object_info_manifold_warning_icon} );

        Slic3r::GUI::set_model_events_from_perl(  $self->{model},
                                            $self->{event_object_selection_changed},
                                            $self->{event_object_settings_changed},
                                            $self->{event_remove_object},
                                            $self->{event_update_scene});
    }

    # Last correct selected item for each preset
    {
        $self->{selected_item_print} = 0;
        $self->{selected_item_filament} = 0;
        $self->{selected_item_printer} = 0;
    }

    $self->update_ui_from_settings();
    $self->Layout;
    
    return $self;
}

# sets the callback
sub on_select_preset {
    my ($self, $cb) = @_;
    $self->{on_select_preset} = $cb;
}

# Called from the platter combo boxes selecting the active print, filament or printer.
sub _on_select_preset {
	my ($self, $group, $choice, $idx) = @_;
	# If user changed a filament preset and the selected machine is equipped with multiple extruders,
    # there are multiple filament selection combo boxes shown at the platter. In that case
    # don't propagate the filament selection changes to the tab.
    if ($group eq 'filament') {
        wxTheApp->{preset_bundle}->set_filament_preset($idx, $choice->GetStringSelection);
    }
	if ($group eq 'filament' && @{$self->{preset_choosers}{filament}} > 1) {
        # Only update the platter UI for the 2nd and other filaments.
        wxTheApp->{preset_bundle}->update_platter_filament_ui($idx, $choice);
	} else {
        my $selected_item = $choice->GetSelection();
        return if ($selected_item == $self->{"selected_item_$group"} && 
                    !Slic3r::GUI::get_preset_tab($group)->current_preset_is_dirty);

        my $selected_string = $choice->GetString($selected_item);
        if ($selected_string eq ("------- ".L("System presets")." -------") ||
            $selected_string eq ("-------  ".L("User presets")."  -------") ){
            $choice->SetSelection($self->{"selected_item_$group"});
            return;
        }
        
    	# call GetSelection() in scalar context as it's context-aware
#    	$self->{on_select_preset}->($group, $choice->GetStringSelection)
        $self->{on_select_preset}->($group, $selected_string)
            if $self->{on_select_preset};
        $self->{"selected_item_$group"} = $selected_item;
    }
    # Synchronize config.ini with the current selections.
    wxTheApp->{preset_bundle}->export_selections(wxTheApp->{app_config});
	# get new config and generate on_config_change() event for updating plater and other things
	$self->on_config_change(wxTheApp->{preset_bundle}->full_config);
}

sub on_layer_editing_toggled {
    my ($self, $new_state) = @_;
    Slic3r::GUI::_3DScene::enable_layers_editing($self->{canvas3D}, $new_state);
    if ($new_state && ! Slic3r::GUI::_3DScene::is_layers_editing_enabled($self->{canvas3D})) {
        # Initialization of the OpenGL shaders failed. Disable the tool.
#        if ($self->{htoolbar}) {
#            $self->{htoolbar}->EnableTool(TB_LAYER_EDITING, 0);
#            $self->{htoolbar}->ToggleTool(TB_LAYER_EDITING, 0);
#        } else {
#            $self->{"btn_layer_editing"}->Disable;
#            $self->{"btn_layer_editing"}->SetValue(0);
#        }
        Slic3r::GUI::_3DScene::enable_toolbar_item($self->{canvas3D}, "layersediting", 0);
    }
    $self->{canvas3D}->Refresh;
    $self->{canvas3D}->Update;
}

sub GetFrame {
    my ($self) = @_;
    return &Wx::GetTopLevelParent($self);
}

# Called after the Preferences dialog is closed and the program settings are saved.
# Update the UI based on the current preferences.
sub update_ui_from_settings
{
    my ($self) = @_;
    if (defined($self->{btn_reslice}) && $self->{buttons_sizer}->IsShown($self->{btn_reslice}) != (! wxTheApp->{app_config}->get("background_processing"))) {
        $self->{buttons_sizer}->Show($self->{btn_reslice}, ! wxTheApp->{app_config}->get("background_processing"));
        $self->{buttons_sizer}->Layout;
    }
}

# Update preset combo boxes (Print settings, Filament, Material, Printer) from their respective tabs.
# Called by 
#       Slic3r::GUI::Tab::Print::_on_presets_changed
#       Slic3r::GUI::Tab::Filament::_on_presets_changed
#       Slic3r::GUI::Tab::Material::_on_presets_changed
#       Slic3r::GUI::Tab::Printer::_on_presets_changed
# when the presets are loaded or the user selects another preset.
# For Print settings and Printer, synchronize the selection index with their tabs.
# For Filament, synchronize the selection index for a single extruder printer only, otherwise keep the selection.
sub update_presets {
    # $group: one of qw(print filament sla_material printer)
    # $presets: PresetCollection
    my ($self, $group, $presets) = @_;
    my @choosers = @{$self->{preset_choosers}{$group}};
    if ($group eq 'filament') {
        my $choice_idx = 0;
        if (int(@choosers) == 1) {
            # Single filament printer, synchronize the filament presets.
            wxTheApp->{preset_bundle}->set_filament_preset(0, wxTheApp->{preset_bundle}->filament->get_selected_preset->name);
        }
        foreach my $choice (@choosers) {
            wxTheApp->{preset_bundle}->update_platter_filament_ui($choice_idx, $choice);
            $choice_idx += 1;
        }
    } elsif ($group eq 'print') {
        wxTheApp->{preset_bundle}->print->update_platter_ui($choosers[0]);
    } elsif ($group eq 'sla_material') {
        wxTheApp->{preset_bundle}->sla_material->update_platter_ui($choosers[0]);
    } elsif ($group eq 'printer') {
        # Update the print choosers to only contain the compatible presets, update the dirty flags.
        wxTheApp->{preset_bundle}->print->update_platter_ui($self->{preset_choosers}{print}->[0]);
        # Update the printer choosers, update the dirty flags.
        wxTheApp->{preset_bundle}->printer->update_platter_ui($choosers[0]);
        # Update the filament choosers to only contain the compatible presets, update the color preview, 
        # update the dirty flags.
        my $choice_idx = 0;
        foreach my $choice (@{$self->{preset_choosers}{filament}}) {
            wxTheApp->{preset_bundle}->update_platter_filament_ui($choice_idx, $choice);
            $choice_idx += 1;
        }
    }
    # Synchronize config.ini with the current selections.
    wxTheApp->{preset_bundle}->export_selections(wxTheApp->{app_config});
}

sub add {
    my ($self) = @_;
    my @input_files = wxTheApp->open_model($self);
    $self->load_files(\@input_files);
}

sub load_files {
    my ($self, $input_files) = @_;

    return if ! defined($input_files) || ! scalar(@$input_files);

    my $nozzle_dmrs = $self->{config}->get('nozzle_diameter');
    # One of the files is potentionally a bundle of files. Don't bundle them, but load them one by one.
    # Only bundle .stls or .objs if the printer has multiple extruders.
    my $one_by_one = (@$nozzle_dmrs <= 1) || (@$input_files == 1) || 
       defined(first { $_ =~ /.[aA][mM][fF]$/ || $_ =~ /.[aA][mM][fF].[xX][mM][lL]$/ || $_ =~ /.[zZ][iI][pP].[aA][mM][fF]$/ || $_ =~ /.3[mM][fF]$/ || $_ =~ /.[pP][rR][uI][sS][aA]$/ } @$input_files);
        
    my $process_dialog = Wx::ProgressDialog->new(L('Loading…'), L("Processing input file\n") . basename($input_files->[0]), 100, $self, 0);
    $process_dialog->Pulse;
    local $SIG{__WARN__} = Slic3r::GUI::warning_catcher($self);

    # new_model to collect volumes, if all of them come from .stl or .obj and there is a chance, that they will be
    # possibly merged into a single multi-part object.
    my $new_model = $one_by_one ? undef : Slic3r::Model->new;
    # Object indices for the UI.
    my @obj_idx = ();
    # Collected file names to display the final message on the status bar.
    my @loaded_files = ();
    # For all input files.
    for (my $i = 0; $i < @$input_files; $i += 1) {
        my $input_file = $input_files->[$i];
        $process_dialog->Update(100. * $i / @$input_files, L("Processing input file\n") . basename($input_file));

        my $model;
        if (($input_file =~ /.3[mM][fF]$/) || ($input_file =~ /.[zZ][iI][pP].[aA][mM][fF]$/))
        {
            $model = eval { Slic3r::Model->read_from_archive($input_file, wxTheApp->{preset_bundle}, 0) };
            Slic3r::GUI::show_error($self, $@) if $@;
            $_->load_current_preset for (values %{$self->GetFrame->{options_tabs}});
            wxTheApp->{app_config}->update_config_dir(dirname($input_file));
            # forces the update of the config here, or it will invalidate the imported layer heights profile if done using the timer
            # and if the config contains a "layer_height" different from the current defined one
            $self->async_apply_config;
        }
        else
        {
            $model = eval { Slic3r::Model->read_from_file($input_file, 0) };
            Slic3r::GUI::show_error($self, $@) if $@;
        }

        next if ! defined $model;
        
        if ($model->looks_like_multipart_object) {
            my $dialog = Wx::MessageDialog->new($self,
                L("This file contains several objects positioned at multiple heights. "
                . "Instead of considering them as multiple objects, should I consider\n"
                . "this file as a single object having multiple parts?\n"),
                L('Multi-part object detected'), wxICON_WARNING | wxYES | wxNO);
            $model->convert_multipart_object(scalar(@$nozzle_dmrs)) if $dialog->ShowModal() == wxID_YES;
        }
        
        # objects imported from 3mf require a call to center_around_origin to have gizmos working properly and this call
        # need to be done after looks_like_multipart_object detection
        if ($input_file =~ /.3[mM][fF]$/)
        {
            foreach my $model_object (@{$model->objects}) {
                $model_object->center_around_origin;  # also aligns object to Z = 0
            }
        }
        
        if ($one_by_one) {
            push @obj_idx, $self->load_model_objects(@{$model->objects});
        } else {
            # This must be an .stl or .obj file, which may contain a maximum of one volume.
            $new_model->add_object($_) for (@{$model->objects});
        }
    }

    if ($new_model) {
        my $dialog = Wx::MessageDialog->new($self,
            L("Multiple objects were loaded for a multi-material printer.\n"
            . "Instead of considering them as multiple objects, should I consider\n"
            . "these files to represent a single object having multiple parts?\n"),
            L('Multi-part object detected'), wxICON_WARNING | wxYES | wxNO);
        $new_model->convert_multipart_object(scalar(@$nozzle_dmrs)) if $dialog->ShowModal() == wxID_YES;
        push @obj_idx, $self->load_model_objects(@{$new_model->objects});
    }

    # Note the current directory for the file open dialog.
    wxTheApp->{app_config}->update_skein_dir(dirname($input_files->[-1]));
    
    $process_dialog->Destroy;
    $self->statusbar->SetStatusText(L("Loaded ") . join(',', @loaded_files));
    return @obj_idx;
}

sub load_model_objects {
    my ($self, @model_objects) = @_;
    
    my $bed_centerf = $self->bed_centerf;
    my $bed_shape = Slic3r::Polygon->new_scale(@{$self->{config}->bed_shape});
    my $bed_size = $bed_shape->bounding_box->size;
    
    my $need_arrange = 0;
    my $scaled_down = 0;
    my @obj_idx = ();
    foreach my $model_object (@model_objects) {
        my $o = $self->{model}->add_object($model_object);
        my $object_name = $model_object->name;
        $object_name = basename($model_object->input_file) if ($object_name eq '');
        push @{ $self->{objects} }, Slic3r::GUI::Plater::Object->new(name => $object_name);
        push @obj_idx, $#{ $self->{objects} };
    
        if ($model_object->instances_count == 0) {
            # if object has no defined position(s) we need to rearrange everything after loading
            $need_arrange = 1;
        
            # add a default instance and center object around origin
            $o->center_around_origin;  # also aligns object to Z = 0
            $o->add_instance(offset => $bed_centerf);
        }
        
        {
            # if the object is too large (more than 5 times the bed), scale it down
            my $size = $o->bounding_box->size;
            my $ratio = max($size->x / unscale($bed_size->x), $size->y / unscale($bed_size->y));
            if ($ratio > 10000) {
                # the size of the object is too big -> this could lead to overflow when moving to clipper coordinates,
                # so scale down the mesh
                $o->scale_xyz(Slic3r::Pointf3->new(1/$ratio, 1/$ratio, 1/$ratio));
                $scaled_down = 1;
            }
            elsif ($ratio > 5) {
                $_->set_scaling_factor(1/$ratio) for @{$o->instances};
                $scaled_down = 1;
            }
        }
    
        $self->{print}->auto_assign_extruders($o);
        $self->{print}->add_model_object($o);
    }
    
    # if user turned autocentering off, automatic arranging would disappoint them
    if (! wxTheApp->{app_config}->get("autocenter")) {
        $need_arrange = 0;
    }
    
    if ($scaled_down) {
        Slic3r::GUI::show_info(
            $self,
            L('Your object appears to be too large, so it was automatically scaled down to fit your print bed.'),
            L('Object too large?'),
        );
    }
    
    foreach my $obj_idx (@obj_idx) {
        my $object = $self->{objects}[$obj_idx];
        my $model_object = $self->{model}->objects->[$obj_idx];

        # Add object to list on c++ side
        Slic3r::GUI::add_object_to_list($object->name, $model_object);
    

#        $self->reset_thumbnail($obj_idx);
    }
    $self->arrange if $need_arrange;
    $self->update;
    
    # zoom to objects
    Slic3r::GUI::_3DScene::zoom_to_volumes($self->{canvas3D}) if $self->{canvas3D};
    
    $self->object_list_changed;
    
    $self->schedule_background_process;
    
    return @obj_idx;
}

sub bed_centerf {
    my ($self) = @_;
    
    my $bed_shape = Slic3r::Polygon->new_scale(@{$self->{config}->bed_shape});
    my $bed_center = $bed_shape->bounding_box->center;
    return Slic3r::Pointf->new(unscale($bed_center->x), unscale($bed_center->y)); #)
}

sub remove {
    my $self = shift;
    my ($obj_idx) = @_;
    
    $self->stop_background_process;
    
    # Prevent toolpaths preview from rendering while we modify the Print object
    $self->{toolpaths2D}->enabled(0) if $self->{toolpaths2D};
    $self->{preview3D}->enabled(0) if $self->{preview3D};
    
    # if no object index is supplied, remove the selected one
    if (! defined $obj_idx) {
        ($obj_idx, undef) = $self->selected_object;
        return if ! defined $obj_idx;
    }
    
    splice @{$self->{objects}}, $obj_idx, 1;
    $self->{model}->delete_object($obj_idx);
    $self->{print}->delete_object($obj_idx);
    # Delete object from list on c++ side
    Slic3r::GUI::delete_object_from_list();
    $self->object_list_changed;
    
    $self->select_object(undef);
    $self->update;
    $self->schedule_background_process;
}

sub reset {
    my $self = shift;
    
    $self->stop_background_process;
    
    # Prevent toolpaths preview from rendering while we modify the Print object
    $self->{toolpaths2D}->enabled(0) if $self->{toolpaths2D};
    $self->{preview3D}->enabled(0) if $self->{preview3D};
    
    @{$self->{objects}} = ();
    $self->{model}->clear_objects;
    $self->{print}->clear_objects;
    # Delete all objects from list on c++ side
    Slic3r::GUI::delete_all_objects_from_list();
    $self->object_list_changed;
    
    $self->select_object(undef);
    $self->update;
}

sub increase {
    my ($self, $copies) = @_;
    $copies //= 1;
    my ($obj_idx, $object) = $self->selected_object;
    return if ! defined $obj_idx;
    my $model_object = $self->{model}->objects->[$obj_idx];
    my $instance = $model_object->instances->[-1];
    for my $i (1..$copies) {
        $instance = $model_object->add_instance(
            offset          => Slic3r::Pointf->new(map 10+$_, @{$instance->offset}),
            scaling_factor  => $instance->scaling_factor,
            rotation        => $instance->rotation,
        );
        $self->{print}->objects->[$obj_idx]->add_copy($instance->offset);
    }
    # Set conut of object on c++ side
    Slic3r::GUI::set_object_count($obj_idx, $model_object->instances_count);
    
    # only autoarrange if user has autocentering enabled
    $self->stop_background_process;
    if (wxTheApp->{app_config}->get("autocenter")) {
        $self->arrange;
    } else {
        $self->update;
    }

    $self->selection_changed;  # refresh info (size, volume etc.)
    $self->schedule_background_process;
}

sub decrease {
    my ($self, $copies_asked) = @_;
    my $copies = $copies_asked // 1;
    my ($obj_idx, $object) = $self->selected_object;
    return if ! defined $obj_idx;

    $self->stop_background_process;
    
    my $model_object = $self->{model}->objects->[$obj_idx];
    if ($model_object->instances_count > $copies) {
        for my $i (1..$copies) {
            $model_object->delete_last_instance;
            $self->{print}->objects->[$obj_idx]->delete_last_copy;
        }
        # Set conut of object on c++ side
        Slic3r::GUI::set_object_count($obj_idx, $model_object->instances_count);
    } elsif (defined $copies_asked) {
        # The "decrease" came from the "set number of copies" dialog.
        $self->remove;
    } else {
        # The "decrease" came from the "-" button. Don't allow the object to disappear.
        $self->resume_background_process;
        return;
    }

    $self->update;
    $self->schedule_background_process;
}

sub set_number_of_copies {
    my ($self) = @_;
    
    $self->pause_background_process;
    
    # get current number of copies
    my ($obj_idx, $object) = $self->selected_object;
    my $model_object = $self->{model}->objects->[$obj_idx];
    
    # prompt user
    my $copies = -1;
    $copies = Wx::GetNumberFromUser("", L("Enter the number of copies of the selected object:"), L("Copies"), $model_object->instances_count, 0, 1000, $self);
    my $diff = $copies - $model_object->instances_count;
    if ($diff == 0 || $copies == -1) {
        # no variation
        $self->resume_background_process;
    } elsif ($diff > 0) {
        $self->increase($diff);
    } elsif ($diff < 0) {
        $self->decrease(-$diff);
    }
}

sub _get_number_from_user {
    my ($self, $title, $prompt_message, $error_message, $default, $only_positive) = @_;
    for (;;) {
        my $value = Wx::GetTextFromUser($prompt_message, $title, $default, $self);
        # Accept both dashes and dots as a decimal separator.
        $value =~ s/,/./;
        # If scaling value is being entered, remove the trailing percent sign.
        $value =~ s/%$// if $only_positive;
        # User canceled the selection, return undef.
        return if $value eq '';
        # Validate a numeric value.
        return $value if ($value =~ /^-?\d*(?:\.\d*)?$/) && (! $only_positive || $value > 0);
        Wx::MessageBox(
            $error_message . 
            (($only_positive && $value <= 0) ? 
                ": ".$value.L("\nNon-positive value.") : 
                ": ".$value.L("\nNot a numeric value.")), 
            L("Slic3r Error"), wxOK | wxICON_EXCLAMATION, $self);
        $default = $value;
    }
}

sub rotate {
    my ($self, $angle, $axis, $relative_key, $axis_x, $axis_y, $axis_z) = @_;
    $relative_key //= 'absolute'; # relative or absolute coordinates
    $axis_x //= 0;
    $axis_y //= 0;
    $axis_z //= 0;
    my $relative = $relative_key eq 'relative';    

    my ($obj_idx, $object) = $self->selected_object;
    return if !defined $obj_idx;

    my $model_object = $self->{model}->objects->[$obj_idx];
    my $model_instance = $model_object->instances->[0];

    if (!defined $angle) {
        my $axis_name = $axis == X ? 'X' : $axis == Y ? 'Y' : 'Z';
        my $default = $axis == Z ? rad2deg($model_instance->rotation) : 0;
        $angle = $self->_get_number_from_user(L("Enter the rotation angle:"), L("Rotate around ").$axis_name.(" axis"), L("Invalid rotation angle entered"), $default);
        return if $angle eq '';
    }

    # Let's calculate vector of rotation axis (if we don't have it already)
    if (defined $axis) {
        if ($axis == X) {
            $axis_x = 1;
        }
        if ($axis == Y) {
            $axis_y = 1;
        }
    }
    
    $self->stop_background_process;
    
    if (defined $axis && $axis == Z) {
        my $new_angle = deg2rad($angle);
        foreach my $inst (@{ $model_object->instances }) {
            my $rotation = ($relative ? $inst->rotation : 0.) + $new_angle;
            while ($rotation > 2.0 * PI) {
                $rotation -= 2.0 * PI;
            }
            while ($rotation < 0.0) {
                $rotation += 2.0 * PI;
            }
            $inst->set_rotation($rotation);
            Slic3r::GUI::_3DScene::update_gizmos_data($self->{canvas3D}) if ($self->{canvas3D});            
        }
#        $object->transform_thumbnail($self->{model}, $obj_idx);
    } else {
        if (defined $axis) {
            # rotation around X and Y needs to be performed on mesh
            # so we first apply any Z rotation
            if ($model_instance->rotation != 0) {
                $model_object->rotate($model_instance->rotation, Slic3r::Pointf3->new(0, 0, -1));
                $_->set_rotation(0) for @{ $model_object->instances };
            }
        }
        $model_object->rotate(deg2rad($angle), Slic3r::Pointf3->new($axis_x, $axis_y, $axis_z));
        
#        # realign object to Z = 0
#        $model_object->center_around_origin;
#        $self->reset_thumbnail($obj_idx);
    }
        
    # update print and start background processing
    $self->{print}->add_model_object($model_object, $obj_idx);
    
    $self->selection_changed;  # refresh info (size etc.)
    $self->update;
    $self->schedule_background_process;
}

sub mirror {
    my ($self, $axis) = @_;
    
    my ($obj_idx, $object) = $self->selected_object;
    return if !defined $obj_idx;
    
    my $model_object = $self->{model}->objects->[$obj_idx];
    my $model_instance = $model_object->instances->[0];
    
    # apply Z rotation before mirroring
    if ($model_instance->rotation != 0) {
        $model_object->rotate($model_instance->rotation, Slic3r::Pointf3->new(0, 0, 1));
        $_->set_rotation(0) for @{ $model_object->instances };
    }
    
    $model_object->mirror($axis);
    
#    # realign object to Z = 0
#    $model_object->center_around_origin;
#    $self->reset_thumbnail($obj_idx);
        
    # update print and start background processing
    $self->stop_background_process;
    $self->{print}->add_model_object($model_object, $obj_idx);
    
    $self->selection_changed;  # refresh info (size etc.)
    $self->update;
    $self->schedule_background_process;
}

sub changescale {
    my ($self, $axis, $tosize) = @_;
    
    my ($obj_idx, $object) = $self->selected_object;
    return if !defined $obj_idx;
    
    my $model_object = $self->{model}->objects->[$obj_idx];
    my $model_instance = $model_object->instances->[0];
    
    my $object_size = $model_object->instance_bounding_box(0)->size;
    
    if (defined $axis) {
        my $axis_name = $axis == X ? 'X' : $axis == Y ? 'Y' : 'Z';
        my $scale;
        if ($tosize) {
            my $cursize = $object_size->[$axis];
            my $newsize = $self->_get_number_from_user(
                L('Enter the new size for the selected object:'), 
                L("Scale along ").$axis_name, L('Invalid scaling value entered'), $cursize, 1);
            return if $newsize eq '';
            $scale = $newsize / $cursize * 100;
        } else {
            $scale = $self->_get_number_from_user(L('Enter the scale % for the selected object:'), L("Scale along ").$axis_name, L('Invalid scaling value entered'), 100, 1);
            return if $scale eq '';
        }
        
        # apply Z rotation before scaling
        if ($model_instance->rotation != 0) {
            $model_object->rotate($model_instance->rotation, Slic3r::Pointf3->new(0, 0, 1));
            $_->set_rotation(0) for @{ $model_object->instances };
        }
        
        my $versor = [1,1,1];
        $versor->[$axis] = $scale/100;
        $model_object->scale_xyz(Slic3r::Pointf3->new(@$versor));
        #FIXME Scale the layer height profile when $axis == Z?
        #FIXME Scale the layer height ranges $axis == Z?
        # object was already aligned to Z = 0, so no need to realign it
#        $self->reset_thumbnail($obj_idx);
    } else {
        my $scale;
        if ($tosize) {
            my $cursize = max(@$object_size);
            my $newsize = $self->_get_number_from_user(L('Enter the new max size for the selected object:'), L('Scale'), L('Invalid scaling value entered'), $cursize, 1);
            return if ! defined($newsize) || $newsize eq '';
            $scale = $model_instance->scaling_factor * $newsize / $cursize * 100;
        } else {
            # max scale factor should be above 2540 to allow importing files exported in inches
            $scale = $self->_get_number_from_user(L('Enter the scale % for the selected object:'), L('Scale'), L('Invalid scaling value entered'), $model_instance->scaling_factor*100, 1);
            return if ! defined($scale) || $scale eq '';
        }

        # Set object scale on c++ side
#        Slic3r::GUI::set_object_scale($obj_idx, $scale);
        $scale /= 100;  # turn percent into factor
        
        my $variation = $scale / $model_instance->scaling_factor;
        #FIXME Scale the layer height profile?
        foreach my $range (@{ $model_object->layer_height_ranges }) {
            $range->[0] *= $variation;
            $range->[1] *= $variation;
        }
        $_->set_scaling_factor($scale) for @{ $model_object->instances };
#        $object->transform_thumbnail($self->{model}, $obj_idx);
    }
    
    # update print and start background processing
    $self->stop_background_process;
    $self->{print}->add_model_object($model_object, $obj_idx);
    
    $self->selection_changed(1);  # refresh info (size, volume etc.)
    $self->update;
    $self->schedule_background_process;
}

sub arrange {
    my $self = shift;
    
    $self->pause_background_process;
    
    # my $bb = Slic3r::Geometry::BoundingBoxf->new_from_points($self->{config}->bed_shape);
    # my $success = $self->{model}->arrange_objects(wxTheApp->{preset_bundle}->full_config->min_object_distance, $bb);
    
    # Update is not implemented in C++ so we cannot call this for now
    $self->{appController}->arrange_model;

    # ignore arrange failures on purpose: user has visual feedback and we don't need to warn him
    # when parts don't fit in print bed
    
    # Force auto center of the aligned grid of of objects on the print bed.
    $self->update(0);
}

sub split_object {
    my $self = shift;
    
    my ($obj_idx, $current_object)  = $self->selected_object;
    
    # we clone model object because split_object() adds the split volumes
    # into the same model object, thus causing duplicates when we call load_model_objects()
    my $new_model = $self->{model}->clone;  # store this before calling get_object()
    my $current_model_object = $new_model->get_object($obj_idx);
    
    if ($current_model_object->volumes_count > 1) {
        Slic3r::GUI::warning_catcher($self)->(L("The selected object can't be split because it contains more than one volume/material."));
        return;
    }
    
    $self->pause_background_process;
    
    my @model_objects = @{$current_model_object->split_object};
    if (@model_objects == 1) {
        $self->resume_background_process;
        Slic3r::GUI::warning_catcher($self)->(L("The selected object couldn't be split because it contains only one part."));
        $self->resume_background_process;
        return;
    }
    
    $_->center_around_origin for (@model_objects);

    $self->remove($obj_idx);
    $current_object = $obj_idx = undef;
    
    # load all model objects at once, otherwise the plate would be rearranged after each one
    # causing original positions not to be kept
    $self->load_model_objects(@model_objects);
}

sub schedule_background_process {
    my ($self) = @_;
    
    if (defined $self->{apply_config_timer}) {
        $self->{apply_config_timer}->Start(PROCESS_DELAY, 1);  # 1 = one shot
    }
}

# Executed asynchronously by a timer every PROCESS_DELAY (0.5 second).
# The timer is started by schedule_background_process(), 
sub async_apply_config {
    my ($self) = @_;

    # pause process thread before applying new config
    # since we don't want to touch data that is being used by the threads
    $self->pause_background_process;
    
    # apply new config
    my $invalidated = $self->{print}->apply_config(wxTheApp->{preset_bundle}->full_config);

    # Just redraw the 3D canvas without reloading the scene.
    $self->{canvas3D}->Refresh if Slic3r::GUI::_3DScene::is_layers_editing_enabled($self->{canvas3D});

    # Hide the slicing results if the current slicing status is no more valid.    
    $self->print_info_box_show(0) if $invalidated;

    if (wxTheApp->{app_config}->get("background_processing")) {    
        if ($invalidated) {
            # kill current thread if any
            $self->stop_background_process;
        } else {
            $self->resume_background_process;
        }
        # schedule a new process thread in case it wasn't running
        $self->start_background_process;
    }

    # Reset preview canvases. If the print has been invalidated, the preview canvases will be cleared.
    # Otherwise they will be just refreshed.
    if ($invalidated) {
        $self->{gcode_preview_data}->reset;
        $self->{toolpaths2D}->reload_print if $self->{toolpaths2D};
        $self->{preview3D}->reload_print if $self->{preview3D};

        # We also need to reload 3D scene because of the wipe tower preview box
        if ($self->{config}->wipe_tower) {
            my $selections = $self->collect_selections;
            Slic3r::GUI::_3DScene::set_objects_selections($self->{canvas3D}, \@$selections);
	        Slic3r::GUI::_3DScene::reload_scene($self->{canvas3D}, 1) if $self->{canvas3D}
        }
    }
}

sub start_background_process {
    my ($self) = @_;
    
    return if !@{$self->{objects}};
    return if $self->{process_thread};
    
    # It looks like declaring a local $SIG{__WARN__} prevents the ugly
    # "Attempt to free unreferenced scalar" warning...
    local $SIG{__WARN__} = Slic3r::GUI::warning_catcher($self);
    
    # don't start process thread if config is not valid
    eval {
        # this will throw errors if config is not valid
        wxTheApp->{preset_bundle}->full_config->validate;
        $self->{print}->validate;
    };
    if ($@) {
        $self->statusbar->SetStatusText($@);
        return;
    }
    
    # Copy the names of active presets into the placeholder parser.
    wxTheApp->{preset_bundle}->export_selections_pp($self->{print}->placeholder_parser);
    
    # start thread
    @_ = ();
    $self->{process_thread} = Slic3r::spawn_thread(sub {
        eval {
            $self->{print}->process;
        };
        my $event = Wx::CommandEvent->new($PROCESS_COMPLETED_EVENT);
        if ($@) {
            Slic3r::debugf "Background process error: $@\n";
            $event->SetInt(0);
            $event->SetString($@);
        } else {
            $event->SetInt(1);
        }
        Wx::PostEvent($self, $event);
        Slic3r::thread_cleanup();
    });
    Slic3r::debugf "Background processing started.\n";
}

sub stop_background_process {
    my ($self) = @_;
    
    $self->{apply_config_timer}->Stop if defined $self->{apply_config_timer};
    $self->statusbar->SetCancelCallback(undef);
    $self->statusbar->StopBusy;
    $self->statusbar->SetStatusText("");
    $self->{toolpaths2D}->reload_print if $self->{toolpaths2D};
    $self->{preview3D}->reload_print if $self->{preview3D};
    
    if ($self->{process_thread}) {
        Slic3r::debugf "Killing background process.\n";
        Slic3r::kill_all_threads();
        $self->{process_thread} = undef;
    } else {
        Slic3r::debugf "No background process running.\n";
    }
    
    # if there's an export process, kill that one as well
    if ($self->{export_thread}) {
        Slic3r::debugf "Killing background export process.\n";
        Slic3r::kill_all_threads();
        $self->{export_thread} = undef;
    }
}

sub pause_background_process {
    my ($self) = @_;
    
    if ($self->{process_thread} || $self->{export_thread}) {
        Slic3r::pause_all_threads();
        return 1;
    } elsif (defined $self->{apply_config_timer} && $self->{apply_config_timer}->IsRunning) {
        $self->{apply_config_timer}->Stop;
        return 1;
    }
    
    return 0;
}

sub resume_background_process {
    my ($self) = @_;
    
    if ($self->{process_thread} || $self->{export_thread}) {
        Slic3r::resume_all_threads();
    }
}

sub reslice {
    # explicitly cancel a previous thread and start a new one.
    my ($self) = @_;
    # Don't reslice if export of G-code or sending to OctoPrint is running.
    if (! defined($self->{export_gcode_output_file}) && ! defined($self->{send_gcode_file})) {
        # Stop the background processing threads, stop the async update timer.
        $self->stop_background_process;
        # Rather perform one additional unnecessary update of the print object instead of skipping a pending async update.
        $self->async_apply_config;
        $self->statusbar->SetCancelCallback(sub {
            $self->stop_background_process;
            $self->statusbar->SetStatusText(L("Slicing cancelled"));
            # this updates buttons status
            $self->object_list_changed;
        });
        $self->start_background_process;
    }
}

sub export_gcode {
    my ($self, $output_file) = @_;
    
    return if !@{$self->{objects}};
    
    if ($self->{export_gcode_output_file}) {
        Wx::MessageDialog->new($self, L("Another export job is currently running."), L('Error'), wxOK | wxICON_ERROR)->ShowModal;
        return;
    }
    
    # if process is not running, validate config
    # (we assume that if it is running, config is valid)
    eval {
        # this will throw errors if config is not valid
        wxTheApp->{preset_bundle}->full_config->validate;
        $self->{print}->validate;
    };
    Slic3r::GUI::catch_error($self) and return;
    
    
    # apply config and validate print
    my $config = wxTheApp->{preset_bundle}->full_config;
    eval {
        # this will throw errors if config is not valid
        $config->validate;
        $self->{print}->apply_config($config);
        $self->{print}->validate;
    };
    Slic3r::GUI::catch_error($self) and return;
    
    # Copy the names of active presets into the placeholder parser.
    wxTheApp->{preset_bundle}->export_selections_pp($self->{print}->placeholder_parser);
    # select output file
    if ($output_file) {
        $self->{export_gcode_output_file} = eval { $self->{print}->output_filepath($output_file) };
        Slic3r::GUI::catch_error($self) and return;
    } else {
        my $default_output_file = eval { $self->{print}->output_filepath($main::opt{output} // '') };
        Slic3r::GUI::catch_error($self) and return;
        # If possible, remove accents from accented latin characters.
        # This function is useful for generating file names to be processed by legacy firmwares.
        $default_output_file = Slic3r::GUI::fold_utf8_to_ascii($default_output_file);
        my $dlg = Wx::FileDialog->new($self, L('Save G-code file as:'), 
            wxTheApp->{app_config}->get_last_output_dir(dirname($default_output_file)),
            basename($default_output_file), &Slic3r::GUI::FILE_WILDCARDS->{gcode}, wxFD_SAVE | wxFD_OVERWRITE_PROMPT);
        if ($dlg->ShowModal != wxID_OK) {
            $dlg->Destroy;
            return;
        }
        my $path = $dlg->GetPath;
        wxTheApp->{app_config}->update_last_output_dir(dirname($path));
        $self->{export_gcode_output_file} = $path;
        $dlg->Destroy;
    }
    
    $self->statusbar->StartBusy;
    
    $self->statusbar->SetCancelCallback(sub {
        $self->stop_background_process;
        $self->statusbar->SetStatusText(L("Export cancelled"));
        $self->{export_gcode_output_file} = undef;
        $self->{send_gcode_file} = undef;
        
        # this updates buttons status
        $self->object_list_changed;
    });
    
    # start background process, whose completion event handler
    # will detect $self->{export_gcode_output_file} and proceed with export
    $self->start_background_process;
    
    # this updates buttons status
    $self->object_list_changed;
    
    return $self->{export_gcode_output_file};
}

# This gets called only if we have threads.
sub on_process_completed {
    my ($self, $error) = @_;
    
    $self->statusbar->SetCancelCallback(undef);
    $self->statusbar->StopBusy;
    $self->statusbar->SetStatusText($error // "");
    
    Slic3r::debugf "Background processing completed.\n";
    $self->{process_thread}->detach if $self->{process_thread};
    $self->{process_thread} = undef;
    
    # if we're supposed to perform an explicit export let's display the error in a dialog
    if ($error && $self->{export_gcode_output_file}) {
        $self->{export_gcode_output_file} = undef;
        Slic3r::GUI::show_error($self, $error);
    }
    
    return if $error;
    $self->{toolpaths2D}->reload_print if $self->{toolpaths2D};
    $self->{preview3D}->reload_print if $self->{preview3D};

    # in case this was MM print, wipe tower bounding box on 3D tab might need redrawing with exact depth:
    my $selections = $self->collect_selections;
    Slic3r::GUI::_3DScene::set_objects_selections($self->{canvas3D}, \@$selections);
    Slic3r::GUI::_3DScene::reload_scene($self->{canvas3D}, 1);
    
    # if we have an export filename, start a new thread for exporting G-code
    if ($self->{export_gcode_output_file}) {
        @_ = ();
        
        # workaround for "Attempt to free un referenced scalar..."
        our $_thread_self = $self;
        
        $self->{export_thread} = Slic3r::spawn_thread(sub {
            eval {
                $_thread_self->{print}->export_gcode(output_file => $_thread_self->{export_gcode_output_file}, gcode_preview_data => $_thread_self->{gcode_preview_data});
            };
            my $export_completed_event = Wx::CommandEvent->new($EXPORT_COMPLETED_EVENT);
            if ($@) {
                {
                    my $error_event = Wx::CommandEvent->new($ERROR_EVENT);
                    $error_event->SetString($@);
                    Wx::PostEvent($_thread_self, $error_event);
                }
                $export_completed_event->SetInt(0);
                $export_completed_event->SetString($@);
            } else {
                $export_completed_event->SetInt(1);
            }
            Wx::PostEvent($_thread_self, $export_completed_event);
            Slic3r::thread_cleanup();
        });
        Slic3r::debugf "Background G-code export started.\n";
    }
}

# This gets called also if we have no threads.
sub on_progress_event {
    my ($self, $percent, $message) = @_;
    
    $self->statusbar->SetProgress($percent);
    # TODO: three dot character is not properly translated into C++
    # $self->statusbar->SetStatusText("$message…");
    $self->statusbar->SetStatusText("$message...");
}

# Called when the G-code export finishes, either successfully or with an error.
# This gets called also if we don't have threads.
sub on_export_completed {
    my ($self, $result) = @_;
    
    $self->statusbar->SetCancelCallback(undef);
    $self->statusbar->StopBusy;
    $self->statusbar->SetStatusText("");
    
    Slic3r::debugf "Background export process completed.\n";
    $self->{export_thread}->detach if $self->{export_thread};
    $self->{export_thread} = undef;
    
    my $message;
    my $send_gcode = 0;
    my $do_print = 0;
    if ($result) {
        # G-code file exported successfully.
        if ($self->{print_file}) {
            $message = L("File added to print queue");
            $do_print = 1;
        } elsif ($self->{send_gcode_file}) {
            $message = L("Sending G-code file to the Printer Host ...");
            $send_gcode = 1;
        } else {
            $message = L("G-code file exported to ") . $self->{export_gcode_output_file};
        }
    } else {
        $message = L("Export failed");
    }
    $self->{export_gcode_output_file} = undef;
    $self->statusbar->SetStatusText($message);
    wxTheApp->notify($message);
    
    $self->do_print if $do_print;

    # Send $self->{send_gcode_file} to OctoPrint.
    if ($send_gcode) {
        my $host = Slic3r::PrintHost::get_print_host($self->{config});

        if ($host->send_gcode($self->{send_gcode_file})) {
            $self->statusbar->SetStatusText(L("Upload to host finished."));
        } else {
            $self->statusbar->SetStatusText("");
        }
    }

    $self->{print_file} = undef;
    $self->{send_gcode_file} = undef;
    $self->print_info_box_show(1);

    # this updates buttons status
    $self->object_list_changed;
    
    # refresh preview
    $self->{toolpaths2D}->reload_print if $self->{toolpaths2D};
    $self->{preview3D}->reload_print if $self->{preview3D};
}

# Fill in the "Sliced info" box with the result of the G-code generator.
sub print_info_box_show {
    my ($self, $show) = @_;
#    my $scrolled_window_panel = $self->{scrolled_window_panel}; 
#    my $scrolled_window_sizer = $self->{scrolled_window_sizer};
#    return if (!$show && ($scrolled_window_sizer->IsShown(2) == $show));
    my $panel = $self->{scrolled_window_panel};#$self->{right_panel};
    my $sizer = $self->{info_sizer};
#    return if (!$sizer || !$show && ($sizer->IsShown(1) == $show));
    return if (!$sizer);

    Slic3r::GUI::set_show_print_info($show);
#    return if (wxTheApp->{app_config}->get("view_mode") eq "simple");

#    if ($show) 
    {
        my $print_info_sizer = $self->{print_info_sizer};
        $print_info_sizer->Clear(1);
        my $grid_sizer = Wx::FlexGridSizer->new(2, 2, 5, 5);
        $grid_sizer->SetFlexibleDirection(wxHORIZONTAL);
        $grid_sizer->AddGrowableCol(1, 1);
        $grid_sizer->AddGrowableCol(3, 1);
        $print_info_sizer->Add($grid_sizer, 0, wxEXPAND);
        my $is_wipe_tower = $self->{print}->total_wipe_tower_filament > 0;
        my @info = (
            L("Used Filament (m)")
                =>  $is_wipe_tower ?
                       sprintf("%.2f  (%.2f %s + %.2f %s)" , $self->{print}->total_used_filament / 1000,
                                                            ($self->{print}->total_used_filament - $self->{print}->total_wipe_tower_filament) / 1000,
                                                             L("objects"),
							     $self->{print}->total_wipe_tower_filament / 1000,
                                                             L("wipe tower")) :
                       sprintf("%.2f" , $self->{print}->total_used_filament / 1000),

            L("Used Filament (mm³)")
                => sprintf("%.2f" , $self->{print}->total_extruded_volume),
            L("Used Filament (g)"),
                => sprintf("%.2f" , $self->{print}->total_weight),
            L("Cost"),
                => $is_wipe_tower ?
                       sprintf("%.2f  (%.2f %s + %.2f %s)" , $self->{print}->total_cost,
                                                            ($self->{print}->total_cost - $self->{print}->total_wipe_tower_cost),
                                                             L("objects"),
							     $self->{print}->total_wipe_tower_cost,
                                                             L("wipe tower")) :
                       sprintf("%.2f" , $self->{print}->total_cost),
            L("Estimated printing time (normal mode)")
                => $self->{print}->estimated_normal_print_time,
            L("Estimated printing time (silent mode)")
                => $self->{print}->estimated_silent_print_time
        );
        # if there is a wipe tower, insert number of toolchanges info into the array:
        splice (@info, 8, 0, L("Number of tool changes") => sprintf("%.d", $self->{print}->m_wipe_tower_number_of_toolchanges))  if ($is_wipe_tower);

        while ( my $label = shift @info) {
            my $value = shift @info;
            next if $value eq "N/A";
#            my $text = Wx::StaticText->new($scrolled_window_panel, -1, "$label:", wxDefaultPosition, wxDefaultSize, wxALIGN_RIGHT);
            my $text = Wx::StaticText->new($panel, -1, "$label:", wxDefaultPosition, wxDefaultSize, wxALIGN_RIGHT);
            $text->SetFont($Slic3r::GUI::small_font);
            $grid_sizer->Add($text, 0);            
#            my $field = Wx::StaticText->new($scrolled_window_panel, -1, $value, wxDefaultPosition, wxDefaultSize, wxALIGN_LEFT);
            my $field = Wx::StaticText->new($panel, -1, $value, wxDefaultPosition, wxDefaultSize, wxALIGN_LEFT);
            $field->SetFont($Slic3r::GUI::small_font);
            $grid_sizer->Add($field, 0);
        }
    }

<<<<<<< HEAD
#    $scrolled_window_sizer->Show(2, $show);
#    $scrolled_window_panel->Layout;
    $sizer->Show(1, $show && wxTheApp->{app_config}->get("view_mode") ne "simple");

    $self->Layout;
    $panel->Refresh;
=======
    $scrolled_window_sizer->Show(2, $show);
    $scrolled_window_panel->Layout;
    $self->Layout;
>>>>>>> 4ec4c936
}

sub do_print {
    my ($self) = @_;
    
    my $controller = $self->GetFrame->{controller};
    my $printer_preset = wxTheApp->{preset_bundle}->printer->get_edited_preset;    
    my $printer_panel = $controller->add_printer($printer_preset->name, $printer_preset->config);
    
    my $filament_stats = $self->{print}->filament_stats;
    my $filament_names = wxTheApp->{preset_bundle}->filament_presets;
    $filament_stats = { map { $filament_names->[$_] => $filament_stats->{$_} } keys %$filament_stats };
    $printer_panel->load_print_job($self->{print_file}, $filament_stats);
}

sub export_stl {
    my ($self) = @_;
    return if !@{$self->{objects}};
    # Ask user for a file name to write into.
    my $output_file = $self->_get_export_file('STL') or return;
    # Store a binary STL.
    $self->{model}->store_stl($output_file, 1);
    $self->statusbar->SetStatusText(L("STL file exported to ").$output_file);
}

sub reload_from_disk {
    my ($self) = @_;
    
    my ($obj_idx, $object) = $self->selected_object;
    return if !defined $obj_idx;
    
    my $model_object = $self->{model}->objects->[$obj_idx];
    #FIXME convert to local file encoding
    return if !$model_object->input_file
        || !-e Slic3r::encode_path($model_object->input_file);
    
    my @new_obj_idx = $self->load_files([$model_object->input_file]);
    return if !@new_obj_idx;
    
    foreach my $new_obj_idx (@new_obj_idx) {
        my $o = $self->{model}->objects->[$new_obj_idx];
        $o->clear_instances;
        $o->add_instance($_) for @{$model_object->instances};
        #$o->invalidate_bounding_box;
        
        if ($o->volumes_count == $model_object->volumes_count) {
            for my $i (0..($o->volumes_count-1)) {
                $o->get_volume($i)->config->apply($model_object->get_volume($i)->config);
            }
        }
        #FIXME restore volumes and their configs, layer_height_ranges, layer_height_profile, layer_height_profile_valid,
    }
    
    $self->remove($obj_idx);
}

sub export_object_stl {
    my ($self) = @_;
    my ($obj_idx, $object) = $self->selected_object;
    return if !defined $obj_idx;
    my $model_object = $self->{model}->objects->[$obj_idx];
    # Ask user for a file name to write into.        
    my $output_file = $self->_get_export_file('STL') or return;
    $model_object->mesh->write_binary($output_file);
    $self->statusbar->SetStatusText(L("STL file exported to ").$output_file);
}

sub fix_through_netfabb {
    my ($self) = @_;
    my ($obj_idx, $object) = $self->selected_object;
    return if !defined $obj_idx;
    my $model_object = $self->{model}->objects->[$obj_idx];
    my $model_fixed = Slic3r::Model->new;
    Slic3r::GUI::fix_model_by_win10_sdk_gui($model_object, $self->{print}, $model_fixed);

    my @new_obj_idx = $self->load_model_objects(@{$model_fixed->objects});
    return if !@new_obj_idx;
    
    foreach my $new_obj_idx (@new_obj_idx) {
        my $o = $self->{model}->objects->[$new_obj_idx];
        $o->clear_instances;
        $o->add_instance($_) for @{$model_object->instances};
        #$o->invalidate_bounding_box;
        
        if ($o->volumes_count == $model_object->volumes_count) {
            for my $i (0..($o->volumes_count-1)) {
                $o->get_volume($i)->config->apply($model_object->get_volume($i)->config);
            }
        }
        #FIXME restore volumes and their configs, layer_height_ranges, layer_height_profile, layer_height_profile_valid,
    }
    
    $self->remove($obj_idx);
}

sub export_amf {
    my ($self) = @_;
    return if !@{$self->{objects}};
    # Ask user for a file name to write into.
    my $output_file = $self->_get_export_file('AMF') or return;
    my $res = $self->{model}->store_amf($output_file, $self->{print}, $self->{export_option});
    if ($res)
    {
        $self->statusbar->SetStatusText(L("AMF file exported to ").$output_file);
    }
    else
    {
        $self->statusbar->SetStatusText(L("Error exporting AMF file ").$output_file);
    }
}

sub export_3mf {
    my ($self) = @_;
    return if !@{$self->{objects}};
    # Ask user for a file name to write into.
    my $output_file = $self->_get_export_file('3MF') or return;
    my $res = $self->{model}->store_3mf($output_file, $self->{print}, $self->{export_option});
    if ($res)
    {
        $self->statusbar->SetStatusText(L("3MF file exported to ").$output_file);
    }
    else
    {
        $self->statusbar->SetStatusText(L("Error exporting 3MF file ").$output_file);
    }
}

# Ask user to select an output file for a given file format (STl, AMF, 3MF).
# Propose a default file name based on the 'output_filename_format' configuration value.
sub _get_export_file {
    my ($self, $format) = @_;    
    my $suffix = '';
    my $wildcard = 'known';
    if ($format eq 'STL')
    {
        $suffix = '.stl';
        $wildcard = 'stl';
    }
    elsif ($format eq 'AMF')
    {
        if (&Wx::wxMAC) {
            # It seems that MacOS does not like double extension
            $suffix = '.amf';
        } else {
            $suffix = '.zip.amf';
        }
        $wildcard = 'amf';
    }
    elsif ($format eq '3MF')
    {
        $suffix = '.3mf';
        $wildcard = 'threemf';
    }
    # Copy the names of active presets into the placeholder parser.
    wxTheApp->{preset_bundle}->export_selections_pp($self->{print}->placeholder_parser);
    my $output_file = eval { $self->{print}->output_filepath($main::opt{output} // '') };
    Slic3r::GUI::catch_error($self) and return undef;
    $output_file =~ s/\.[gG][cC][oO][dD][eE]$/$suffix/;
    my $dlg = Wx::FileDialog->new($self, L("Save ").$format.L(" file as:"), dirname($output_file),
        basename($output_file), &Slic3r::GUI::FILE_WILDCARDS->{$wildcard}, wxFD_SAVE | wxFD_OVERWRITE_PROMPT);
    Slic3r::GUI::add_export_option($dlg, $format);
    if ($dlg->ShowModal != wxID_OK) {
        $dlg->Destroy;
        return undef;
    }
    $output_file = $dlg->GetPath;
    $self->{export_option} = Slic3r::GUI::get_export_option($dlg);
    $dlg->Destroy;
    return $output_file;
}

#sub reset_thumbnail {
#    my ($self, $obj_idx) = @_;
#    $self->{objects}[$obj_idx]->thumbnail(undef);
#}

# this method gets called whenever print center is changed or the objects' bounding box changes
# (i.e. when an object is added/removed/moved/rotated/scaled)
sub update {
    my ($self, $force_autocenter) = @_;
    $self->Freeze;
    if (wxTheApp->{app_config}->get("autocenter") || $force_autocenter) {
        $self->{model}->center_instances_around_point($self->bed_centerf);
    }
    
    my $running = $self->pause_background_process;
    my $invalidated = $self->{print}->reload_model_instances();
    
    # The mere fact that no steps were invalidated when reloading model instances 
    # doesn't mean that all steps were done: for example, validation might have 
    # failed upon previous instance move, so we have no running thread and no steps
    # are invalidated on this move, thus we need to schedule a new run.
    if ($invalidated || !$running) {
        $self->schedule_background_process;
    } else {
        $self->resume_background_process;
    }

    $self->print_info_box_show(0);
    
#    $self->{canvas}->reload_scene if $self->{canvas};
    my $selections = $self->collect_selections;
    Slic3r::GUI::_3DScene::set_objects_selections($self->{canvas3D}, \@$selections);
    Slic3r::GUI::_3DScene::reload_scene($self->{canvas3D}, 0);
    $self->{preview3D}->reset_gcode_preview_data if $self->{preview3D};
    $self->{preview3D}->reload_print if $self->{preview3D};
    $self->Thaw;
}

# When a printer technology is changed, the UI needs to be updated to show/hide needed preset combo boxes.
sub show_preset_comboboxes{
    my ($self, $showSLA) = @_; #if showSLA is oposite value to "ptFFF"

    my $choices = $self->{preset_choosers}{filament};    
    my $print_filament_ctrls_cnt = 2 + 2 * ($#$choices+1);

    foreach (0..$print_filament_ctrls_cnt-1){
        $self->{presets_sizer}->Show($_, !$showSLA);
    }
    $self->{presets_sizer}->Show($print_filament_ctrls_cnt  , $showSLA);
    $self->{presets_sizer}->Show($print_filament_ctrls_cnt+1, $showSLA);

    $self->{frequently_changed_parameters_sizer}->Show(0,!$showSLA);

    $self->Layout;
}

# When a number of extruders changes, the UI needs to be updated to show a single filament selection combo box per extruder.
# Also the wxTheApp->{preset_bundle}->filament_presets needs to be resized accordingly
# and some reasonable default has to be selected for the additional extruders.
sub on_extruders_change {
    my ($self, $num_extruders) = @_;
    my $choices = $self->{preset_choosers}{filament};

    while (int(@$choices) < $num_extruders) {
        # copy strings from first choice
        my @presets = $choices->[0]->GetStrings;
        
        # initialize new choice
#        my $choice = Wx::BitmapComboBox->new($self->{right_panel}, -1, "", wxDefaultPosition, wxDefaultSize, [@presets], wxCB_READONLY);
        my $choice = Wx::BitmapComboBox->new($self->{scrolled_window_panel}, -1, "", wxDefaultPosition, wxDefaultSize, [@presets], wxCB_READONLY);
        my $extruder_idx = scalar @$choices;
        EVT_LEFT_DOWN($choice, sub { $self->filament_color_box_lmouse_down($extruder_idx, @_); } );
        push @$choices, $choice;
        # copy icons from first choice
        $choice->SetItemBitmap($_, $choices->[0]->GetItemBitmap($_)) for 0..$#presets;
        # insert new choice into sizer
        $self->{presets_sizer}->Insert(4 + ($#$choices-1)*2, 0, 0);
        $self->{presets_sizer}->Insert(5 + ($#$choices-1)*2, $choice, 0, wxEXPAND | wxBOTTOM, FILAMENT_CHOOSERS_SPACING);
        # setup the listener
        EVT_COMBOBOX($choice, $choice, sub {
            my ($choice) = @_;
            wxTheApp->CallAfter(sub {
                $self->_on_select_preset('filament', $choice, $extruder_idx);
            });
        });
        # initialize selection
        wxTheApp->{preset_bundle}->update_platter_filament_ui($extruder_idx, $choice);
    }
    
    # remove unused choices if any
    while (@$choices > $num_extruders) {
        $self->{presets_sizer}->Remove(4 + ($#$choices-1)*2);  # label
        $self->{presets_sizer}->Remove(4 + ($#$choices-1)*2);  # wxChoice
        $choices->[-1]->Destroy;
        pop @$choices;
    }
    $self->{right_panel}->Layout;
    $self->Layout;
}

sub on_config_change {
    my ($self, $config) = @_;
    
    my $update_scheduled;
    foreach my $opt_key (@{$self->{config}->diff($config)}) {
        $self->{config}->set($opt_key, $config->get($opt_key));
        if ($opt_key eq 'bed_shape') {
#            $self->{canvas}->update_bed_size;
            Slic3r::GUI::_3DScene::set_bed_shape($self->{canvas3D}, $self->{config}->bed_shape) if $self->{canvas3D};
            Slic3r::GUI::_3DScene::set_bed_shape($self->{preview3D}->canvas, $self->{config}->bed_shape) if $self->{preview3D};
            $update_scheduled = 1;
        } elsif ($opt_key =~ '^wipe_tower' || $opt_key eq 'single_extruder_multi_material') {
            $update_scheduled = 1;
        } elsif ($opt_key eq 'serial_port') {
            $self->{btn_print}->Show($config->get('serial_port'));
            $self->Layout;
        } elsif ($opt_key eq 'print_host') {
            $self->{btn_send_gcode}->Show($config->get('print_host'));
            $self->Layout;
        } elsif ($opt_key eq 'variable_layer_height') {
            if ($config->get('variable_layer_height') != 1) {
#                if ($self->{htoolbar}) {
#                    $self->{htoolbar}->EnableTool(TB_LAYER_EDITING, 0);
#                    $self->{htoolbar}->ToggleTool(TB_LAYER_EDITING, 0);
#                } else {
#                    $self->{"btn_layer_editing"}->Disable;
#                    $self->{"btn_layer_editing"}->SetValue(0);
#                }
                Slic3r::GUI::_3DScene::enable_toolbar_item($self->{canvas3D}, "layersediting", 0);
                Slic3r::GUI::_3DScene::enable_layers_editing($self->{canvas3D}, 0);
                $self->{canvas3D}->Refresh;
                $self->{canvas3D}->Update;
            } elsif (Slic3r::GUI::_3DScene::is_layers_editing_allowed($self->{canvas3D})) {
                # Want to allow the layer editing, but do it only if the OpenGL supports it.
#                if ($self->{htoolbar}) {
#                    $self->{htoolbar}->EnableTool(TB_LAYER_EDITING, 1);
#                } else {
#                    $self->{"btn_layer_editing"}->Enable;
#                }
                Slic3r::GUI::_3DScene::enable_toolbar_item($self->{canvas3D}, "layersediting", 1);
            }
        } elsif ($opt_key eq 'extruder_colour') {
            $update_scheduled = 1;
            my $extruder_colors = $config->get('extruder_colour');
            $self->{preview3D}->set_number_extruders(scalar(@{$extruder_colors}));
        } elsif ($opt_key eq 'max_print_height') {
            $update_scheduled = 1;
        } elsif ($opt_key eq 'printer_model') {
            # update to force bed selection (for texturing)
            Slic3r::GUI::_3DScene::set_bed_shape($self->{canvas3D}, $self->{config}->bed_shape) if $self->{canvas3D};
            Slic3r::GUI::_3DScene::set_bed_shape($self->{preview3D}->canvas, $self->{config}->bed_shape) if $self->{preview3D};
            $update_scheduled = 1;
        }
    }

    $self->update if $update_scheduled;
    
    return if !$self->GetFrame->is_loaded;
    
    # (re)start timer
    $self->schedule_background_process;
}

sub item_changed_selection {
    my ($self, $obj_idx) = @_;

    if (($obj_idx >= 0) && ($obj_idx < 1000)) { # skip if wipe tower selected
        if ($self->{canvas3D}) {
            Slic3r::GUI::_3DScene::deselect_volumes($self->{canvas3D});
            if ($obj_idx >= 0) {
                my $selections = $self->collect_selections;
                Slic3r::GUI::_3DScene::update_volumes_selection($self->{canvas3D}, \@$selections);
            }
#            Slic3r::GUI::_3DScene::render($self->{canvas3D});
        }
    }
}

sub collect_selections {
    my ($self) = @_;
    my $selections = [];
    foreach my $o (@{$self->{objects}}) {
        push(@$selections, $o->selected);
    }            
    return $selections;
}

# doesn't used now
sub list_item_activated {
    my ($self, $event, $obj_idx) = @_;
    
    $obj_idx //= $event->GetIndex;
	$self->object_settings_dialog($obj_idx);
}

# Called when clicked on the filament preset combo box.
# When clicked on the icon, show the color picker.
sub filament_color_box_lmouse_down
{
    my ($self, $extruder_idx, $combobox, $event) = @_;
    my $pos = $event->GetLogicalPosition(Wx::ClientDC->new($combobox));
    my( $x, $y ) = ( $pos->x, $pos->y );
    if ($x > 24) {
        # Let the combo box process the mouse click.
        $event->Skip;
    } else {
        # Swallow the mouse click and open the color picker.
        my $data = Wx::ColourData->new;
        $data->SetChooseFull(1);
        my $dialog = Wx::ColourDialog->new($self->GetFrame, $data);
        if ($dialog->ShowModal == wxID_OK) {
            my $cfg = Slic3r::Config->new;
            my $colors = wxTheApp->{preset_bundle}->full_config->get('extruder_colour');
            $colors->[$extruder_idx] = $dialog->GetColourData->GetColour->GetAsString(wxC2S_HTML_SYNTAX);
            $cfg->set('extruder_colour', $colors);
            $self->GetFrame->{options_tabs}{printer}->load_config($cfg);
            wxTheApp->{preset_bundle}->update_platter_filament_ui($extruder_idx, $combobox);
        }
        $dialog->Destroy();
    }
}

sub object_cut_dialog {
    my ($self, $obj_idx) = @_;
    
    if (!defined $obj_idx) {
        ($obj_idx, undef) = $self->selected_object;
    }
    
    if (!$Slic3r::GUI::have_OpenGL) {
        Slic3r::GUI::show_error($self, L("Please install the OpenGL modules to use this feature (see build instructions)."));
        return;
    }
    
    my $dlg = Slic3r::GUI::Plater::ObjectCutDialog->new($self,
		object              => $self->{objects}[$obj_idx],
		model_object        => $self->{model}->objects->[$obj_idx],
	);
	return unless $dlg->ShowModal == wxID_OK;
	
	if (my @new_objects = $dlg->NewModelObjects) {
	    $self->remove($obj_idx);
	    $self->load_model_objects(grep defined($_), @new_objects);
	    $self->arrange;
        Slic3r::GUI::_3DScene::zoom_to_volumes($self->{canvas3D}) if $self->{canvas3D};
	}
}

sub object_settings_dialog {
    my ($self, $obj_idx) = @_;
    ($obj_idx, undef) = $self->selected_object if !defined $obj_idx;
    my $model_object = $self->{model}->objects->[$obj_idx];
    
    # validate config before opening the settings dialog because
    # that dialog can't be closed if validation fails, but user
    # can't fix any error which is outside that dialog
    eval { wxTheApp->{preset_bundle}->full_config->validate; };
    return if Slic3r::GUI::catch_error($_[0]);
    
    my $dlg = Slic3r::GUI::Plater::ObjectSettingsDialog->new($self,
		object          => $self->{objects}[$obj_idx],
		model_object    => $model_object,
        config          => wxTheApp->{preset_bundle}->full_config,
	);
	$self->pause_background_process;
	$dlg->ShowModal;
	
#    # update thumbnail since parts may have changed
#    if ($dlg->PartsChanged) {
#	    # recenter and re-align to Z = 0
#	    $model_object->center_around_origin;
#        $self->reset_thumbnail($obj_idx);
#    }
	
	# update print
	if ($dlg->PartsChanged || $dlg->PartSettingsChanged) {
	    $self->stop_background_process;
        $self->{print}->reload_object($obj_idx);
        $self->schedule_background_process;
#        $self->{canvas}->reload_scene if $self->{canvas};
        my $selections = $self->collect_selections;
        Slic3r::GUI::_3DScene::set_objects_selections($self->{canvas3D}, \@$selections);
        Slic3r::GUI::_3DScene::reload_scene($self->{canvas3D}, 0);
    } else {
        $self->resume_background_process;
    }
}

sub changed_object_settings {
    my ($self, $obj_idx, $parts_changed, $part_settings_changed) = @_;
    
    # update thumbnail since parts may have changed
    if ($parts_changed) {
        # recenter and re-align to Z = 0
        my $model_object = $self->{model}->objects->[$obj_idx];
        $model_object->center_around_origin;
#        $self->reset_thumbnail($obj_idx);
    }
    
    # update print
    if ($parts_changed || $part_settings_changed) {
        $self->stop_background_process;
        $self->{print}->reload_object($obj_idx);
        $self->schedule_background_process;
        $self->{canvas}->reload_scene if $self->{canvas};
        my $selections = $self->collect_selections;
        Slic3r::GUI::_3DScene::set_objects_selections($self->{canvas3D}, \@$selections);
        Slic3r::GUI::_3DScene::reload_scene($self->{canvas3D}, 0);
    } else {
        $self->resume_background_process;
    }
}

# Called to update various buttons depending on whether there are any objects or
# whether background processing (export of a G-code, sending to Octoprint, forced background re-slicing) is active.
sub object_list_changed {
    my $self = shift;
        
    # Enable/disable buttons depending on whether there are any objects on the platter.
    my $have_objects = @{$self->{objects}} ? 1 : 0;
#    if ($self->{htoolbar}) {
#        # On OSX or Linux
#        $self->{htoolbar}->EnableTool($_, $have_objects)
#            for (TB_RESET, TB_ARRANGE);
#    } else {
#        # On MSW
#        my $method = $have_objects ? 'Enable' : 'Disable';
#        $self->{"btn_$_"}->$method
#            for grep $self->{"btn_$_"}, qw(reset arrange reslice export_gcode export_stl print send_gcode);
#    }

    for my $toolbar_item (qw(deleteall arrange)) {
        Slic3r::GUI::_3DScene::enable_toolbar_item($self->{canvas3D}, $toolbar_item, $have_objects);
    }
    
    my $export_in_progress = $self->{export_gcode_output_file} || $self->{send_gcode_file};
    my $model_fits = $self->{canvas3D} ? Slic3r::GUI::_3DScene::check_volumes_outside_state($self->{canvas3D}, $self->{config}) : 1;
    # $model_fits == 1 -> ModelInstance::PVS_Partly_Outside
    my $method = ($have_objects && ! $export_in_progress && ($model_fits != 1)) ? 'Enable' : 'Disable';
    $self->{"btn_$_"}->$method
        for grep $self->{"btn_$_"}, qw(reslice export_gcode print send_gcode);
}

# Selection of an active 3D object changed.
sub selection_changed {
    my ($self) = @_;
    my ($obj_idx, $object) = $self->selected_object;
    my $have_sel = defined $obj_idx;
    my $layers_height_allowed = $self->{config}->variable_layer_height && Slic3r::GUI::_3DScene::is_layers_editing_allowed($self->{canvas3D}) && $have_sel;

    $self->{right_panel}->Freeze;
#    if ($self->{htoolbar}) {
#        # On OSX or Linux
#        $self->{htoolbar}->EnableTool($_, $have_sel)
#            for (TB_REMOVE, TB_MORE, TB_45CW, TB_45CCW, TB_SCALE, TB_SPLIT, TB_CUT, TB_SETTINGS);
#
#        $self->{htoolbar}->EnableTool(TB_LAYER_EDITING, $layers_height_allowed);
#
#        if ($have_sel) {
#            my $model_object = $self->{model}->objects->[$obj_idx];
#            $self->{htoolbar}->EnableTool(TB_FEWER, $model_object->instances_count > 1);
#        } else {
#            $self->{htoolbar}->EnableTool(TB_FEWER, 0);
#        }
#            
#    } else {
#        # On MSW
#        my $method = $have_sel ? 'Enable' : 'Disable';
#        $self->{"btn_$_"}->$method
#            for grep $self->{"btn_$_"}, qw(remove increase rotate45cw rotate45ccw changescale split cut settings);
#
#        if ($layers_height_allowed) {
#            $self->{"btn_layer_editing"}->Enable;
#        } else {
#            $self->{"btn_layer_editing"}->Disable;
#        }
#
#        if ($have_sel) {
#            my $model_object = $self->{model}->objects->[$obj_idx];
#            if ($model_object->instances_count > 1) {
#                $self->{"btn_decrease"}->Enable;
#            } else {
#                $self->{"btn_decrease"}->Disable;
#            }            
#        } else {
#            $self->{"btn_decrease"}->Disable;
#        }
#    }

    for my $toolbar_item (qw(delete more fewer split cut settings)) {
        Slic3r::GUI::_3DScene::enable_toolbar_item($self->{canvas3D}, $toolbar_item, $have_sel);
    }
    
    Slic3r::GUI::_3DScene::enable_toolbar_item($self->{canvas3D}, "layersediting", $layers_height_allowed);

    my $can_select_by_parts = 0;
    
    if ($have_sel) {
        my $model_object = $self->{model}->objects->[$obj_idx];
        $can_select_by_parts = ($obj_idx >= 0) && ($obj_idx < 1000) && ($model_object->volumes_count > 1);
        Slic3r::GUI::_3DScene::enable_toolbar_item($self->{canvas3D}, "fewer", $model_object->instances_count > 1);
    }
    
    if ($can_select_by_parts) {
        # first disable to let the item in the toolbar to switch to the unpressed state
        Slic3r::GUI::_3DScene::enable_toolbar_item($self->{canvas3D}, "selectbyparts", 0);
        Slic3r::GUI::_3DScene::enable_toolbar_item($self->{canvas3D}, "selectbyparts", 1);
    } else {
        Slic3r::GUI::_3DScene::enable_toolbar_item($self->{canvas3D}, "selectbyparts", 0);
        Slic3r::GUI::_3DScene::set_select_by($self->{canvas3D}, 'object');
    }
        
    if ($self->{object_info_size}) { # have we already loaded the info pane?
        if ($have_sel) {
            my $model_object = $self->{model}->objects->[$obj_idx];
            #FIXME print_info runs model fixing in two rounds, it is very slow, it should not be performed here!
            # $model_object->print_info;
            my $model_instance = $model_object->instances->[0];
            $self->{object_info_size}->SetLabel(sprintf("%.2f x %.2f x %.2f", @{$model_object->instance_bounding_box(0)->size}));
            $self->{object_info_materials}->SetLabel($model_object->materials_count);
            
            if (my $stats = $model_object->mesh_stats) {
                $self->{object_info_volume}->SetLabel(sprintf('%.2f', $stats->{volume} * ($model_instance->scaling_factor**3)));
                $self->{object_info_facets}->SetLabel(sprintf(L('%d (%d shells)'), $model_object->facets_count, $stats->{number_of_parts}));
                if (my $errors = sum(@$stats{qw(degenerate_facets edges_fixed facets_removed facets_added facets_reversed backwards_edges)})) {
                    $self->{object_info_manifold}->SetLabel(sprintf(L("Auto-repaired (%d errors)"), $errors));
                    #$self->{object_info_manifold_warning_icon}->Show;
                    $self->{"object_info_manifold_warning_icon_show"}->(1);
                    
                    # we don't show normals_fixed because we never provide normals
	                # to admesh, so it generates normals for all facets
                    my $message = sprintf L('%d degenerate facets, %d edges fixed, %d facets removed, %d facets added, %d facets reversed, %d backwards edges'),
                        @$stats{qw(degenerate_facets edges_fixed facets_removed facets_added facets_reversed backwards_edges)};
                    $self->{object_info_manifold}->SetToolTipString($message);
                    $self->{object_info_manifold_warning_icon}->SetToolTipString($message);
                } else {
                    $self->{object_info_manifold}->SetLabel(L("Yes"));
                    #$self->{object_info_manifold_warning_icon}->Hide;
                    $self->{"object_info_manifold_warning_icon_show"}->(0);
                    $self->{object_info_manifold}->SetToolTipString("");
                    $self->{object_info_manifold_warning_icon}->SetToolTipString("");
                }
            } else {
                $self->{object_info_facets}->SetLabel($object->facets);
            }
        } else {
            $self->{"object_info_$_"}->SetLabel("") for qw(size volume facets materials manifold);
            #$self->{object_info_manifold_warning_icon}->Hide;
            $self->{"object_info_manifold_warning_icon_show"}->(0);
            $self->{object_info_manifold}->SetToolTipString("");
            $self->{object_info_manifold_warning_icon}->SetToolTipString("");
        }
        $self->Layout;
    }
    
    # prepagate the event to the frame (a custom Wx event would be cleaner)
    $self->GetFrame->on_plater_selection_changed($have_sel);
    $self->{right_panel}->Thaw;
}

sub select_object {
    my ($self, $obj_idx, $child) = @_;

    # remove current selection
    foreach my $o (0..$#{$self->{objects}}) {
        $self->{objects}->[$o]->selected(0);
    }

    if (defined $obj_idx) {
        $self->{objects}->[$obj_idx]->selected(1);
        # Select current object in the list on c++ side, if item isn't child
#        if (!defined $child){
#            Slic3r::GUI::select_current_object($obj_idx);} # all selections in the object list is on c++ side
    } else {
        # Unselect all objects in the list on c++ side
#        Slic3r::GUI::unselect_objects(); # all selections in the object list is on c++ side
    }
    $self->selection_changed(1);
}

sub select_object_from_cpp {
    my ($self, $obj_idx, $vol_idx) = @_;
    
    # remove current selection
    foreach my $o (0..$#{$self->{objects}}) {
        $self->{objects}->[$o]->selected(0);
    }    

    my $curr = Slic3r::GUI::_3DScene::get_select_by($self->{canvas3D});

    if (defined $obj_idx) {
        if ($vol_idx == -1){
            if ($curr eq 'object') {
                $self->{objects}->[$obj_idx]->selected(1);
            }
            elsif ($curr eq 'volume') {
                Slic3r::GUI::_3DScene::set_select_by($self->{canvas3D}, 'object');
            }

            my $selections = $self->collect_selections;
            Slic3r::GUI::_3DScene::set_objects_selections($self->{canvas3D}, \@$selections);
            Slic3r::GUI::_3DScene::reload_scene($self->{canvas3D}, 1);
        }
        else {
            if ($curr eq 'object') {
                Slic3r::GUI::_3DScene::set_select_by($self->{canvas3D}, 'volume');
            }

            my $selections = [];
            Slic3r::GUI::_3DScene::set_objects_selections($self->{canvas3D}, \@$selections);
            Slic3r::GUI::_3DScene::deselect_volumes($self->{canvas3D});
            Slic3r::GUI::_3DScene::reload_scene($self->{canvas3D}, 1);
            my $volume_idx = Slic3r::GUI::_3DScene::get_first_volume_id($self->{canvas3D}, $obj_idx);

            my $inst_cnt = $self->{model}->objects->[$obj_idx]->instances_count;
            for (0..$inst_cnt-1){
                Slic3r::GUI::_3DScene::select_volume($self->{canvas3D}, $vol_idx*$inst_cnt + $_ + $volume_idx) if ($volume_idx != -1);
            }
        }
    }

    $self->selection_changed(1);
}

sub selected_object {
    my ($self) = @_;
    my $obj_idx = first { $self->{objects}[$_]->selected } 0..$#{ $self->{objects} };
    return defined $obj_idx ? ($obj_idx, $self->{objects}[$obj_idx]) : undef;
}

sub statusbar {
    return $_[0]->GetFrame->{statusbar};
}

sub object_menu {
    my ($self) = @_;
    
    my $frame = $self->GetFrame;
    my $menu = Wx::Menu->new;
    my $accel = ($^O eq 'MSWin32') ? sub { $_[0] . "\t\xA0" . $_[1] } : sub { $_[0] };
    $frame->_append_menu_item($menu, $accel->(L('Delete'), 'Del'), L('Remove the selected object'), sub {
        $self->remove;
    }, undef, 'brick_delete.png');
    $frame->_append_menu_item($menu, $accel->(L('Increase copies'), '+'), L('Place one more copy of the selected object'), sub {
        $self->increase;
    }, undef, 'add.png');
    $frame->_append_menu_item($menu, $accel->(L('Decrease copies'), '-'), L('Remove one copy of the selected object'), sub {
        $self->decrease;
    }, undef, 'delete.png');
    $frame->_append_menu_item($menu, L("Set number of copies…"), L('Change the number of copies of the selected object'), sub {
        $self->set_number_of_copies;
    }, undef, 'textfield.png');
    $menu->AppendSeparator();
    $frame->_append_menu_item($menu, $accel->(L('Rotate 45° clockwise'), 'l'), L('Rotate the selected object by 45° clockwise'), sub {
        $self->rotate(-45, Z, 'relative');
    }, undef, 'arrow_rotate_clockwise.png');
    $frame->_append_menu_item($menu, $accel->(L('Rotate 45° counter-clockwise'), 'r'), L('Rotate the selected object by 45° counter-clockwise'), sub {
        $self->rotate(+45, Z, 'relative');
    }, undef, 'arrow_rotate_anticlockwise.png');
    
    my $rotateMenu = Wx::Menu->new;
    my $rotateMenuItem = $menu->AppendSubMenu($rotateMenu, L("Rotate"), L('Rotate the selected object by an arbitrary angle'));
    $frame->_set_menu_item_icon($rotateMenuItem, 'textfield.png');
    $frame->_append_menu_item($rotateMenu, L("Around X axis…"), L('Rotate the selected object by an arbitrary angle around X axis'), sub {
        $self->rotate(undef, X);
    }, undef, 'bullet_red.png');
    $frame->_append_menu_item($rotateMenu, L("Around Y axis…"), L('Rotate the selected object by an arbitrary angle around Y axis'), sub {
        $self->rotate(undef, Y);
    }, undef, 'bullet_green.png');
    $frame->_append_menu_item($rotateMenu, L("Around Z axis…"), L('Rotate the selected object by an arbitrary angle around Z axis'), sub {
        $self->rotate(undef, Z);
    }, undef, 'bullet_blue.png');
    
    my $mirrorMenu = Wx::Menu->new;
    my $mirrorMenuItem = $menu->AppendSubMenu($mirrorMenu, L("Mirror"), L('Mirror the selected object'));
    $frame->_set_menu_item_icon($mirrorMenuItem, 'shape_flip_horizontal.png');
    $frame->_append_menu_item($mirrorMenu, L("Along X axis…"), L('Mirror the selected object along the X axis'), sub {
        $self->mirror(X);
    }, undef, 'bullet_red.png');
    $frame->_append_menu_item($mirrorMenu, L("Along Y axis…"), L('Mirror the selected object along the Y axis'), sub {
        $self->mirror(Y);
    }, undef, 'bullet_green.png');
    $frame->_append_menu_item($mirrorMenu, L("Along Z axis…"), L('Mirror the selected object along the Z axis'), sub {
        $self->mirror(Z);
    }, undef, 'bullet_blue.png');
    
    my $scaleMenu = Wx::Menu->new;
    my $scaleMenuItem = $menu->AppendSubMenu($scaleMenu, L("Scale"), L('Scale the selected object along a single axis'));
    $frame->_set_menu_item_icon($scaleMenuItem, 'arrow_out.png');
    $frame->_append_menu_item($scaleMenu, $accel->(L('Uniformly…'), 's'), L('Scale the selected object along the XYZ axes'), sub {
        $self->changescale(undef);
    });
    $frame->_append_menu_item($scaleMenu, L("Along X axis…"), L('Scale the selected object along the X axis'), sub {
        $self->changescale(X);
    }, undef, 'bullet_red.png');
    $frame->_append_menu_item($scaleMenu, L("Along Y axis…"), L('Scale the selected object along the Y axis'), sub {
        $self->changescale(Y);
    }, undef, 'bullet_green.png');
    $frame->_append_menu_item($scaleMenu, L("Along Z axis…"), L('Scale the selected object along the Z axis'), sub {
        $self->changescale(Z);
    }, undef, 'bullet_blue.png');
    
    my $scaleToSizeMenu = Wx::Menu->new;
    my $scaleToSizeMenuItem = $menu->AppendSubMenu($scaleToSizeMenu, L("Scale to size"), L('Scale the selected object along a single axis'));
    $frame->_set_menu_item_icon($scaleToSizeMenuItem, 'arrow_out.png');
    $frame->_append_menu_item($scaleToSizeMenu, L("Uniformly…"), L('Scale the selected object along the XYZ axes'), sub {
        $self->changescale(undef, 1);
    });
    $frame->_append_menu_item($scaleToSizeMenu, L("Along X axis…"), L('Scale the selected object along the X axis'), sub {
        $self->changescale(X, 1);
    }, undef, 'bullet_red.png');
    $frame->_append_menu_item($scaleToSizeMenu, L("Along Y axis…"), L('Scale the selected object along the Y axis'), sub {
        $self->changescale(Y, 1);
    }, undef, 'bullet_green.png');
    $frame->_append_menu_item($scaleToSizeMenu, L("Along Z axis…"), L('Scale the selected object along the Z axis'), sub {
        $self->changescale(Z, 1);
    }, undef, 'bullet_blue.png');
    
    $frame->_append_menu_item($menu, L("Split"), L('Split the selected object into individual parts'), sub {
        $self->split_object;
    }, undef, 'shape_ungroup.png');
    $frame->_append_menu_item($menu, L("Cut…"), L('Open the 3D cutting tool'), sub {
        $self->object_cut_dialog;
    }, undef, 'package.png');
    $menu->AppendSeparator();
    $frame->_append_menu_item($menu, L("Settings…"), L('Open the object editor dialog'), sub {
        $self->object_settings_dialog;
    }, undef, 'cog.png');
    $menu->AppendSeparator();
    $frame->_append_menu_item($menu, L("Reload from Disk"), L('Reload the selected file from Disk'), sub {
        $self->reload_from_disk;
    }, undef, 'arrow_refresh.png');
    $frame->_append_menu_item($menu, L("Export object as STL…"), L('Export this single object as STL file'), sub {
        $self->export_object_stl;
    }, undef, 'brick_go.png');
    if (Slic3r::GUI::is_windows10) {
        $frame->_append_menu_item($menu, L("Fix STL through Netfabb"), L('Fix the model by sending it to a Netfabb cloud service through Windows 10 API'), sub {
            $self->fix_through_netfabb;
        }, undef, 'brick_go.png');
    }
    
    return $menu;
}

# Set a camera direction, zoom to all objects.
sub select_view {
    my ($self, $direction) = @_;
    my $idx_page = $self->{preview_notebook}->GetSelection;
    my $page = ($idx_page == &Wx::wxNOT_FOUND) ? L('3D') : $self->{preview_notebook}->GetPageText($idx_page);
    if ($page eq L('Preview')) {
        Slic3r::GUI::_3DScene::select_view($self->{preview3D}->canvas, $direction);
        Slic3r::GUI::_3DScene::set_viewport_from_scene($self->{canvas3D}, $self->{preview3D}->canvas);
    } else {
        Slic3r::GUI::_3DScene::select_view($self->{canvas3D}, $direction);
        Slic3r::GUI::_3DScene::set_viewport_from_scene($self->{preview3D}->canvas, $self->{canvas3D});
    }
}

package Slic3r::GUI::Plater::DropTarget;
use Wx::DND;
use base 'Wx::FileDropTarget';

sub new {
    my ($class, $window) = @_;
    my $self = $class->SUPER::new;
    $self->{window} = $window;
    return $self;
}

sub OnDropFiles {
    my ($self, $x, $y, $filenames) = @_;    
    # stop scalars leaking on older perl
    # https://rt.perl.org/rt3/Public/Bug/Display.html?id=70602
    @_ = ();
    # only accept STL, OBJ, AMF, 3MF and PRUSA files
    return 0 if grep !/\.(?:[sS][tT][lL]|[oO][bB][jJ]|[aA][mM][fF]|[3][mM][fF]|[aA][mM][fF].[xX][mM][lL]|[zZ][iI][pP].[aA][mM][lL]|[pP][rR][uU][sS][aA])$/, @$filenames;
    $self->{window}->load_files($filenames);
}

# 2D preview of an object. Each object is previewed by its convex hull.
package Slic3r::GUI::Plater::Object;
use Moo;

has 'name'                  => (is => 'rw', required => 1);
#has 'thumbnail'             => (is => 'rw'); # ExPolygon::Collection in scaled model units with no transforms
#has 'transformed_thumbnail' => (is => 'rw');
#has 'instance_thumbnails'   => (is => 'ro', default => sub { [] });  # array of ExPolygon::Collection objects, each one representing the actual placed thumbnail of each instance in pixel units
has 'selected'              => (is => 'rw', default => sub { 0 });

#sub make_thumbnail {
#    my ($self, $model, $obj_idx) = @_;
#    # make method idempotent
#    $self->thumbnail->clear;
#    # raw_mesh is the non-transformed (non-rotated, non-scaled, non-translated) sum of non-modifier object volumes.
#    my $mesh = $model->objects->[$obj_idx]->raw_mesh;
##FIXME The "correct" variant could be extremely slow.
##    if ($mesh->facets_count <= 5000) {
##        # remove polygons with area <= 1mm
##        my $area_threshold = Slic3r::Geometry::scale 1;
##        $self->thumbnail->append(
##            grep $_->area >= $area_threshold,
##            @{ $mesh->horizontal_projection },   # horizontal_projection returns scaled expolygons
##        );
##        $self->thumbnail->simplify(0.5);
##    } else {
#        my $convex_hull = Slic3r::ExPolygon->new($mesh->convex_hull);
#        $self->thumbnail->append($convex_hull);
##    }
#    return $self->thumbnail;
#}
#
#sub transform_thumbnail {
#    my ($self, $model, $obj_idx) = @_;
#    
#    return unless defined $self->thumbnail;
#    
#    my $model_object = $model->objects->[$obj_idx];
#    my $model_instance = $model_object->instances->[0];
#    
#    # the order of these transformations MUST be the same everywhere, including
#    # in Slic3r::Print->add_model_object()
#    my $t = $self->thumbnail->clone;
#    $t->rotate($model_instance->rotation, Slic3r::Point->new(0,0));
#    $t->scale($model_instance->scaling_factor);
#    
#    $self->transformed_thumbnail($t);
#}

1;<|MERGE_RESOLUTION|>--- conflicted
+++ resolved
@@ -1848,18 +1848,12 @@
         }
     }
 
-<<<<<<< HEAD
 #    $scrolled_window_sizer->Show(2, $show);
 #    $scrolled_window_panel->Layout;
     $sizer->Show(1, $show && wxTheApp->{app_config}->get("view_mode") ne "simple");
 
     $self->Layout;
     $panel->Refresh;
-=======
-    $scrolled_window_sizer->Show(2, $show);
-    $scrolled_window_panel->Layout;
-    $self->Layout;
->>>>>>> 4ec4c936
 }
 
 sub do_print {
