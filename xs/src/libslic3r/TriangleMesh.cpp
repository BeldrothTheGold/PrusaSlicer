#include "TriangleMesh.hpp"
#include "ClipperUtils.hpp"
#include "Geometry.hpp"
#include <cmath>
#include <deque>
#include <queue>
#include <set>
#include <vector>
#include <map>
#include <utility>
#include <algorithm>
#include <math.h>
#include <assert.h>
#include <stdexcept>

#ifdef SLIC3R_DEBUG
#include "SVG.hpp"
#endif

namespace Slic3r {

TriangleMesh::TriangleMesh()
    : repaired(false)
{
    stl_initialize(&this->stl);
}

TriangleMesh::TriangleMesh(const Pointf3s &points, const std::vector<Point3>& facets )
    : repaired(false)
{
    stl_initialize(&this->stl);
    stl_file &stl = this->stl;
    stl.error = 0;
    stl.stats.type = inmemory;

    // count facets and allocate memory
    stl.stats.number_of_facets = facets.size();
    stl.stats.original_num_facets = stl.stats.number_of_facets;
    stl_allocate(&stl);

    for (int i = 0; i < stl.stats.number_of_facets; i++) {
        stl_facet facet;
        facet.normal.x = 0;
        facet.normal.y = 0;
        facet.normal.z = 0;

        const Pointf3& ref_f1 = points[facets[i].x];
        facet.vertex[0].x = ref_f1.x;
        facet.vertex[0].y = ref_f1.y;
        facet.vertex[0].z = ref_f1.z;

        const Pointf3& ref_f2 = points[facets[i].y];
        facet.vertex[1].x = ref_f2.x;
        facet.vertex[1].y = ref_f2.y;
        facet.vertex[1].z = ref_f2.z;

        const Pointf3& ref_f3 = points[facets[i].z];
        facet.vertex[2].x = ref_f3.x;
        facet.vertex[2].y = ref_f3.y;
        facet.vertex[2].z = ref_f3.z;
        
        facet.extra[0] = 0;
        facet.extra[1] = 0;

        stl.facet_start[i] = facet;
    }
    stl_get_size(&stl);
}

TriangleMesh::TriangleMesh(const TriangleMesh &other)
    : stl(other.stl), repaired(other.repaired)
{
    this->stl.heads = NULL;
    this->stl.tail  = NULL;
    this->stl.error = other.stl.error;
    if (other.stl.facet_start != NULL) {
        this->stl.facet_start = (stl_facet*)calloc(other.stl.stats.number_of_facets, sizeof(stl_facet));
        std::copy(other.stl.facet_start, other.stl.facet_start + other.stl.stats.number_of_facets, this->stl.facet_start);
    }
    if (other.stl.neighbors_start != NULL) {
        this->stl.neighbors_start = (stl_neighbors*)calloc(other.stl.stats.number_of_facets, sizeof(stl_neighbors));
        std::copy(other.stl.neighbors_start, other.stl.neighbors_start + other.stl.stats.number_of_facets, this->stl.neighbors_start);
    }
    if (other.stl.v_indices != NULL) {
        this->stl.v_indices = (v_indices_struct*)calloc(other.stl.stats.number_of_facets, sizeof(v_indices_struct));
        std::copy(other.stl.v_indices, other.stl.v_indices + other.stl.stats.number_of_facets, this->stl.v_indices);
    }
    if (other.stl.v_shared != NULL) {
        this->stl.v_shared = (stl_vertex*)calloc(other.stl.stats.shared_vertices, sizeof(stl_vertex));
        std::copy(other.stl.v_shared, other.stl.v_shared + other.stl.stats.shared_vertices, this->stl.v_shared);
    }
}

TriangleMesh& TriangleMesh::operator= (TriangleMesh other)
{
    this->swap(other);
    return *this;
}

void
TriangleMesh::swap(TriangleMesh &other)
{
    std::swap(this->stl,      other.stl);
    std::swap(this->repaired, other.repaired);
}

TriangleMesh::~TriangleMesh() {
    stl_close(&this->stl);
}

void
TriangleMesh::ReadSTLFile(const std::string &input_file) {
    stl_open(&stl, input_file.c_str());
    if (this->stl.error != 0) throw std::runtime_error("Failed to read STL file");
}

void
TriangleMesh::write_ascii(const std::string &output_file)
{
    stl_write_ascii(&this->stl, output_file.c_str(), "");
}

void
TriangleMesh::write_binary(const std::string &output_file)
{
    stl_write_binary(&this->stl, output_file.c_str(), "");
}

void
TriangleMesh::repair() {
    if (this->repaired) return;
    
    // admesh fails when repairing empty meshes
    if (this->stl.stats.number_of_facets == 0) return;
    
    this->check_topology();
    
    // remove_unconnected
    if (stl.stats.connected_facets_3_edge <  stl.stats.number_of_facets) {
        stl_remove_unconnected_facets(&stl);
    }
    
    // fill_holes
    if (stl.stats.connected_facets_3_edge < stl.stats.number_of_facets) {
        stl_fill_holes(&stl);
        stl_clear_error(&stl);
    }
    
    // normal_directions
    stl_fix_normal_directions(&stl);
    
    // normal_values
    stl_fix_normal_values(&stl);
    
    // always calculate the volume and reverse all normals if volume is negative
    (void)this->volume();
    
    // neighbors
    stl_verify_neighbors(&stl);
    
    this->repaired = true;
}

float
TriangleMesh::volume()
{
    if (this->stl.stats.volume == -1) stl_calculate_volume(&this->stl);
    return this->stl.stats.volume;
}

void
TriangleMesh::check_topology()
{
    // checking exact
    stl_check_facets_exact(&stl);
    stl.stats.facets_w_1_bad_edge = (stl.stats.connected_facets_2_edge - stl.stats.connected_facets_3_edge);
    stl.stats.facets_w_2_bad_edge = (stl.stats.connected_facets_1_edge - stl.stats.connected_facets_2_edge);
    stl.stats.facets_w_3_bad_edge = (stl.stats.number_of_facets - stl.stats.connected_facets_1_edge);
    
    // checking nearby
    //int last_edges_fixed = 0;
    float tolerance = stl.stats.shortest_edge;
    float increment = stl.stats.bounding_diameter / 10000.0;
    int iterations = 2;
    if (stl.stats.connected_facets_3_edge < stl.stats.number_of_facets) {
        for (int i = 0; i < iterations; i++) {
            if (stl.stats.connected_facets_3_edge < stl.stats.number_of_facets) {
                //printf("Checking nearby. Tolerance= %f Iteration=%d of %d...", tolerance, i + 1, iterations);
                stl_check_facets_nearby(&stl, tolerance);
                //printf("  Fixed %d edges.\n", stl.stats.edges_fixed - last_edges_fixed);
                //last_edges_fixed = stl.stats.edges_fixed;
                tolerance += increment;
            } else {
                break;
            }
        }
    }
}

bool
TriangleMesh::is_manifold() const
{
    return this->stl.stats.connected_facets_3_edge == this->stl.stats.number_of_facets;
}

void
TriangleMesh::reset_repair_stats() {
    this->stl.stats.degenerate_facets   = 0;
    this->stl.stats.edges_fixed         = 0;
    this->stl.stats.facets_removed      = 0;
    this->stl.stats.facets_added        = 0;
    this->stl.stats.facets_reversed     = 0;
    this->stl.stats.backwards_edges     = 0;
    this->stl.stats.normals_fixed       = 0;
}

bool
TriangleMesh::needed_repair() const
{
    return this->stl.stats.degenerate_facets    > 0
        || this->stl.stats.edges_fixed          > 0
        || this->stl.stats.facets_removed       > 0
        || this->stl.stats.facets_added         > 0
        || this->stl.stats.facets_reversed      > 0
        || this->stl.stats.backwards_edges      > 0;
}

size_t
TriangleMesh::facets_count() const
{
    return this->stl.stats.number_of_facets;
}

void
TriangleMesh::WriteOBJFile(const std::string &output_file) {
    stl_generate_shared_vertices(&stl);
    stl_write_obj(&stl, output_file.c_str());
}

void TriangleMesh::scale(float factor)
{
    stl_scale(&(this->stl), factor);
    stl_invalidate_shared_vertices(&this->stl);
}

void TriangleMesh::scale(const Pointf3 &versor)
{
    float fversor[3];
    fversor[0] = versor.x;
    fversor[1] = versor.y;
    fversor[2] = versor.z;
    stl_scale_versor(&this->stl, fversor);
    stl_invalidate_shared_vertices(&this->stl);
}

void TriangleMesh::translate(float x, float y, float z)
{
    stl_translate_relative(&(this->stl), x, y, z);
    stl_invalidate_shared_vertices(&this->stl);
}

void TriangleMesh::rotate(float angle, const Axis &axis)
{
    // admesh uses degrees
    angle = Slic3r::Geometry::rad2deg(angle);
    
    if (axis == X) {
        stl_rotate_x(&(this->stl), angle);
    } else if (axis == Y) {
        stl_rotate_y(&(this->stl), angle);
    } else if (axis == Z) {
        stl_rotate_z(&(this->stl), angle);
    }
    stl_invalidate_shared_vertices(&this->stl);
}

void TriangleMesh::rotate_x(float angle)
{
    this->rotate(angle, X);
}

void TriangleMesh::rotate_y(float angle)
{
    this->rotate(angle, Y);
}

void TriangleMesh::rotate_z(float angle)
{
    this->rotate(angle, Z);
}

void TriangleMesh::mirror(const Axis &axis)
{
    if (axis == X) {
        stl_mirror_yz(&this->stl);
    } else if (axis == Y) {
        stl_mirror_xz(&this->stl);
    } else if (axis == Z) {
        stl_mirror_xy(&this->stl);
    }
    stl_invalidate_shared_vertices(&this->stl);
}

void TriangleMesh::mirror_x()
{
    this->mirror(X);
}

void TriangleMesh::mirror_y()
{
    this->mirror(Y);
}

void TriangleMesh::mirror_z()
{
    this->mirror(Z);
}

void TriangleMesh::align_to_origin()
{
    this->translate(
        -(this->stl.stats.min.x),
        -(this->stl.stats.min.y),
        -(this->stl.stats.min.z)
    );
}

void TriangleMesh::center_around_origin()
{
    this->align_to_origin();
    this->translate(
        -(this->stl.stats.size.x/2),
        -(this->stl.stats.size.y/2),
        -(this->stl.stats.size.z/2)
    );
}

void TriangleMesh::rotate(double angle, Point* center)
{
    this->translate(-center->x, -center->y, 0);
    stl_rotate_z(&(this->stl), (float)angle);
    this->translate(+center->x, +center->y, 0);
}

TriangleMeshPtrs
TriangleMesh::split() const
{
    TriangleMeshPtrs meshes;
    std::set<int> seen_facets;
    
    // we need neighbors
    if (!this->repaired) CONFESS("split() requires repair()");
    
    // loop while we have remaining facets
    while (1) {
        // get the first facet
        std::queue<int> facet_queue;
        std::deque<int> facets;
        for (int facet_idx = 0; facet_idx < this->stl.stats.number_of_facets; facet_idx++) {
            if (seen_facets.find(facet_idx) == seen_facets.end()) {
                // if facet was not seen put it into queue and start searching
                facet_queue.push(facet_idx);
                break;
            }
        }
        if (facet_queue.empty()) break;
        
        while (!facet_queue.empty()) {
            int facet_idx = facet_queue.front();
            facet_queue.pop();
            if (seen_facets.find(facet_idx) != seen_facets.end()) continue;
            facets.push_back(facet_idx);
            for (int j = 0; j <= 2; j++) {
                facet_queue.push(this->stl.neighbors_start[facet_idx].neighbor[j]);
            }
            seen_facets.insert(facet_idx);
        }
        
        TriangleMesh* mesh = new TriangleMesh;
        meshes.push_back(mesh);
        mesh->stl.stats.type = inmemory;
        mesh->stl.stats.number_of_facets = facets.size();
        mesh->stl.stats.original_num_facets = mesh->stl.stats.number_of_facets;
        stl_clear_error(&mesh->stl);
        stl_allocate(&mesh->stl);
        
        int first = 1;
        for (std::deque<int>::const_iterator facet = facets.begin(); facet != facets.end(); ++facet) {
            mesh->stl.facet_start[facet - facets.begin()] = this->stl.facet_start[*facet];
            stl_facet_stats(&mesh->stl, this->stl.facet_start[*facet], first);
            first = 0;
        }
    }
    
    return meshes;
}

void
TriangleMesh::merge(const TriangleMesh &mesh)
{
    // reset stats and metadata
    int number_of_facets = this->stl.stats.number_of_facets;
    stl_invalidate_shared_vertices(&this->stl);
    this->repaired = false;
    
    // update facet count and allocate more memory
    this->stl.stats.number_of_facets = number_of_facets + mesh.stl.stats.number_of_facets;
    this->stl.stats.original_num_facets = this->stl.stats.number_of_facets;
    stl_reallocate(&this->stl);
    
    // copy facets
    std::copy(mesh.stl.facet_start, mesh.stl.facet_start + mesh.stl.stats.number_of_facets, this->stl.facet_start + number_of_facets);
    std::copy(mesh.stl.neighbors_start, mesh.stl.neighbors_start + mesh.stl.stats.number_of_facets, this->stl.neighbors_start + number_of_facets);
    
    // update size
    stl_get_size(&this->stl);
}

/* this will return scaled ExPolygons */
ExPolygons
TriangleMesh::horizontal_projection() const
{
    Polygons pp;
    pp.reserve(this->stl.stats.number_of_facets);
    for (int i = 0; i < this->stl.stats.number_of_facets; i++) {
        stl_facet* facet = &this->stl.facet_start[i];
        Polygon p;
        p.points.resize(3);
        p.points[0] = Point(facet->vertex[0].x / SCALING_FACTOR, facet->vertex[0].y / SCALING_FACTOR);
        p.points[1] = Point(facet->vertex[1].x / SCALING_FACTOR, facet->vertex[1].y / SCALING_FACTOR);
        p.points[2] = Point(facet->vertex[2].x / SCALING_FACTOR, facet->vertex[2].y / SCALING_FACTOR);
        p.make_counter_clockwise();  // do this after scaling, as winding order might change while doing that
        pp.push_back(p);
    }
    
    // the offset factor was tuned using groovemount.stl
    return union_ex(offset(pp, 0.01 / SCALING_FACTOR), true);
}

Polygon
TriangleMesh::convex_hull()
{
    this->require_shared_vertices();
    Points pp;
    pp.reserve(this->stl.stats.shared_vertices);
    for (int i = 0; i < this->stl.stats.shared_vertices; i++) {
        stl_vertex* v = &this->stl.v_shared[i];
        pp.push_back(Point(v->x / SCALING_FACTOR, v->y / SCALING_FACTOR));
    }
    return Slic3r::Geometry::convex_hull(pp);
}

BoundingBoxf3
TriangleMesh::bounding_box() const
{
    BoundingBoxf3 bb;
    bb.min.x = this->stl.stats.min.x;
    bb.min.y = this->stl.stats.min.y;
    bb.min.z = this->stl.stats.min.z;
    bb.max.x = this->stl.stats.max.x;
    bb.max.y = this->stl.stats.max.y;
    bb.max.z = this->stl.stats.max.z;
    return bb;
}

void
TriangleMesh::require_shared_vertices()
{
    if (!this->repaired) this->repair();
    if (this->stl.v_shared == NULL) stl_generate_shared_vertices(&(this->stl));
}

void
TriangleMesh::extrude_tin(float offset)
{
    calculate_normals(&this->stl);
    
    const int number_of_facets = this->stl.stats.number_of_facets;
    if (number_of_facets == 0)
        throw std::runtime_error("Error: file is empty");
    
    const float z = this->stl.stats.min.z - offset;
    
    for (int i = 0; i < number_of_facets; ++i) {
        const stl_facet &facet = this->stl.facet_start[i];
        
        if (facet.normal.z < 0)
            throw std::runtime_error("Invalid 2.5D mesh: at least one facet points downwards.");
        
        for (int j = 0; j < 3; ++j) {
            if (this->stl.neighbors_start[i].neighbor[j] == -1) {
                stl_facet new_facet;
                float normal[3];
                
                // first triangle
                new_facet.vertex[0] = new_facet.vertex[2] = facet.vertex[(j+1)%3];
                new_facet.vertex[1] = facet.vertex[j];
                new_facet.vertex[2].z = z;
                stl_calculate_normal(normal, &new_facet);
                stl_normalize_vector(normal);
                new_facet.normal.x = normal[0];
                new_facet.normal.y = normal[1];
                new_facet.normal.z = normal[2];
                stl_add_facet(&this->stl, &new_facet);
                
                // second triangle
                new_facet.vertex[0] = new_facet.vertex[1] = facet.vertex[j];
                new_facet.vertex[2] = facet.vertex[(j+1)%3];
                new_facet.vertex[1].z = new_facet.vertex[2].z = z;
                new_facet.normal.x = normal[0];
                new_facet.normal.y = normal[1];
                new_facet.normal.z = normal[2];
                stl_add_facet(&this->stl, &new_facet);
            }
        }
    }
    stl_get_size(&this->stl);
    
    this->repair();
}

template <Axis A>
void
TriangleMeshSlicer<A>::slice(const std::vector<float> &z, std::vector<Polygons>* layers) const
{
    /*
       This method gets called with a list of unscaled Z coordinates and outputs
       a vector pointer having the same number of items as the original list.
       Each item is a vector of polygons created by slicing our mesh at the 
       given heights.
       
       This method should basically combine the behavior of the existing
       Perl methods defined in lib/Slic3r/TriangleMesh.pm:
       
       - analyze(): this creates the 'facets_edges' and the 'edges_facets'
            tables (we don't need the 'edges' table)
       
       - slice_facet(): this has to be done for each facet. It generates 
            intersection lines with each plane identified by the Z list.
            The get_layer_range() binary search used to identify the Z range
            of the facet is already ported to C++ (see Object.xsp)
       
       - make_loops(): this has to be done for each layer. It creates polygons
            from the lines generated by the previous step.
        
        At the end, we free the tables generated by analyze() as we don't 
        need them anymore.
        
        NOTE: this method accepts a vector of floats because the mesh coordinate
        type is float.
    */
    
    std::vector<IntersectionLines> lines(z.size());
    {
        boost::mutex lines_mutex;
        parallelize<int>(
            0,
            this->mesh->stl.stats.number_of_facets-1,
            boost::bind(&TriangleMeshSlicer<A>::_slice_do, this, _1, &lines, &lines_mutex, z)
        );
    }
    
    // v_scaled_shared could be freed here
    
    // build loops
    layers->resize(z.size());
    parallelize<size_t>(
        0,
        lines.size()-1,
        boost::bind(&TriangleMeshSlicer<A>::_make_loops_do, this, _1, &lines, layers)
    );
}

template <Axis A>
void
TriangleMeshSlicer<A>::_slice_do(size_t facet_idx, std::vector<IntersectionLines>* lines, boost::mutex* lines_mutex, 
    const std::vector<float> &z) const
{
    const stl_facet &facet = this->mesh->stl.facet_start[facet_idx];
    
    // find facet extents
    const float min_z = fminf(_z(facet.vertex[0]), fminf(_z(facet.vertex[1]), _z(facet.vertex[2])));
    const float max_z = fmaxf(_z(facet.vertex[0]), fmaxf(_z(facet.vertex[1]), _z(facet.vertex[2])));
    
    #ifdef SLIC3R_DEBUG
    printf("\n==> FACET %zu (%f,%f,%f - %f,%f,%f - %f,%f,%f):\n", facet_idx,
        _x(facet.vertex[0]), _y(facet.vertex[0]), _z(facet.vertex[0]),
        _x(facet.vertex[1]), _y(facet.vertex[1]), _z(facet.vertex[1]),
        _x(facet.vertex[2]), _y(facet.vertex[2]), _z(facet.vertex[2]));
    printf("z: min = %.2f, max = %.2f\n", min_z, max_z);
    #endif
    
    // find layer extents
    std::vector<float>::const_iterator min_layer, max_layer;
    min_layer = std::lower_bound(z.begin(), z.end(), min_z); // first layer whose slice_z is >= min_z
    max_layer = std::upper_bound(z.begin() + (min_layer - z.begin()), z.end(), max_z) - 1; // last layer whose slice_z is <= max_z
    #ifdef SLIC3R_DEBUG
    printf("layers: min = %d, max = %d\n", (int)(min_layer - z.begin()), (int)(max_layer - z.begin()));
    #endif
    
    for (std::vector<float>::const_iterator it = min_layer; it != max_layer + 1; ++it) {
        std::vector<float>::size_type layer_idx = it - z.begin();
        this->slice_facet(*it / SCALING_FACTOR, facet, facet_idx, min_z, max_z, &(*lines)[layer_idx], lines_mutex);
    }
}

template <Axis A>
void
TriangleMeshSlicer<A>::slice(const std::vector<float> &z, std::vector<ExPolygons>* layers) const
{
    std::vector<Polygons> layers_p;
    this->slice(z, &layers_p);
    
    layers->resize(z.size());
    for (std::vector<Polygons>::const_iterator loops = layers_p.begin(); loops != layers_p.end(); ++loops) {
        #ifdef SLIC3R_DEBUG
        size_t layer_id = loops - layers_p.begin();
        printf("Layer %zu (slice_z = %.2f):\n", layer_id, z[layer_id]);
        #endif
        
        this->make_expolygons(*loops, &(*layers)[ loops - layers_p.begin() ]);
    }
}

template <Axis A>
void
TriangleMeshSlicer<A>::slice(float z, ExPolygons* slices) const
{
    std::vector<float> zz;
    zz.push_back(z);
    std::vector<ExPolygons> layers;
    this->slice(zz, &layers);
    append_to(*slices, layers.front());
}

template <Axis A>
void
TriangleMeshSlicer<A>::slice_facet(float slice_z, const stl_facet &facet, const int &facet_idx,
    const float &min_z, const float &max_z, std::vector<IntersectionLine>* lines,
    boost::mutex* lines_mutex) const
{
    std::vector<IntersectionPoint> points;
    std::vector< std::vector<IntersectionPoint>::size_type > points_on_layer;
    bool found_horizontal_edge = false;
    
    /* reorder vertices so that the first one is the one with lowest Z
       this is needed to get all intersection lines in a consistent order
       (external on the right of the line) */
    int i = 0;
    if (_z(facet.vertex[1]) == min_z) {
        // vertex 1 has lowest Z
        i = 1;
    } else if (_z(facet.vertex[2]) == min_z) {
        // vertex 2 has lowest Z
        i = 2;
    }
    for (int j = i; (j-i) < 3; j++) {  // loop through facet edges
        int edge_id = this->facets_edges[facet_idx][j % 3];
        int a_id = this->mesh->stl.v_indices[facet_idx].vertex[j % 3];
        int b_id = this->mesh->stl.v_indices[facet_idx].vertex[(j+1) % 3];
        stl_vertex* a = &this->v_scaled_shared[a_id];
        stl_vertex* b = &this->v_scaled_shared[b_id];
        
        if (_z(*a) == _z(*b) && _z(*a) == slice_z) {
            // edge is horizontal and belongs to the current layer
            
            stl_vertex &v0 = this->v_scaled_shared[ this->mesh->stl.v_indices[facet_idx].vertex[0] ];
            stl_vertex &v1 = this->v_scaled_shared[ this->mesh->stl.v_indices[facet_idx].vertex[1] ];
            stl_vertex &v2 = this->v_scaled_shared[ this->mesh->stl.v_indices[facet_idx].vertex[2] ];
            IntersectionLine line;
            if (min_z == max_z) {
                line.edge_type = feHorizontal;
                if (_z(this->mesh->stl.facet_start[facet_idx].normal) < 0) {
                    /*  if normal points downwards this is a bottom horizontal facet so we reverse
                        its point order */
                    std::swap(a, b);
                    std::swap(a_id, b_id);
                }
            } else if (_z(v0) < slice_z || _z(v1) < slice_z || _z(v2) < slice_z) {
                line.edge_type = feTop;
                std::swap(a, b);
                std::swap(a_id, b_id);
            } else {
                line.edge_type = feBottom;
            }
            line.a.x    = _x(*a);
            line.a.y    = _y(*a);
            line.b.x    = _x(*b);
            line.b.y    = _y(*b);
            line.a_id   = a_id;
            line.b_id   = b_id;
            if (lines_mutex != NULL) {
                boost::lock_guard<boost::mutex> l(*lines_mutex);
                lines->push_back(line);
            } else {
                lines->push_back(line);
            }
            
            found_horizontal_edge = true;
            
            // if this is a top or bottom edge, we can stop looping through edges
            // because we won't find anything interesting
            
            if (line.edge_type != feHorizontal) return;
        } else if (_z(*a) == slice_z) {
            IntersectionPoint point;
            point.x         = _x(*a);
            point.y         = _y(*a);
            point.point_id  = a_id;
            points.push_back(point);
            points_on_layer.push_back(points.size()-1);
        } else if (_z(*b) == slice_z) {
            IntersectionPoint point;
            point.x         = _x(*b);
            point.y         = _y(*b);
            point.point_id  = b_id;
            points.push_back(point);
            points_on_layer.push_back(points.size()-1);
        } else if ((_z(*a) < slice_z && _z(*b) > slice_z) || (_z(*b) < slice_z && _z(*a) > slice_z)) {
            // edge intersects the current layer; calculate intersection
            
            IntersectionPoint point;
            point.x         = _x(*b) + (_x(*a) - _x(*b)) * (slice_z - _z(*b)) / (_z(*a) - _z(*b));
            point.y         = _y(*b) + (_y(*a) - _y(*b)) * (slice_z - _z(*b)) / (_z(*a) - _z(*b));
            point.edge_id   = edge_id;
            points.push_back(point);
        }
    }
    if (found_horizontal_edge) return;
    
    if (!points_on_layer.empty()) {
        // we can't have only one point on layer because each vertex gets detected
        // twice (once for each edge), and we can't have three points on layer because
        // we assume this code is not getting called for horizontal facets
        assert(points_on_layer.size() == 2);
        assert( points[ points_on_layer[0] ].point_id == points[ points_on_layer[1] ].point_id );
        if (points.size() < 3) return;  // no intersection point, this is a V-shaped facet tangent to plane
        points.erase( points.begin() + points_on_layer[1] );
    }
    
    if (!points.empty()) {
        assert(points.size() == 2); // facets must intersect each plane 0 or 2 times
        IntersectionLine line;
        line.a          = (Point)points[1];
        line.b          = (Point)points[0];
        line.a_id       = points[1].point_id;
        line.b_id       = points[0].point_id;
        line.edge_a_id  = points[1].edge_id;
        line.edge_b_id  = points[0].edge_id;
        if (lines_mutex != NULL) {
            boost::lock_guard<boost::mutex> l(*lines_mutex);
            lines->push_back(line);
        } else {
            lines->push_back(line);
        }
        return;
    }
}

template <Axis A>
void
TriangleMeshSlicer<A>::_make_loops_do(size_t i, std::vector<IntersectionLines>* lines, std::vector<Polygons>* layers) const
{
    this->make_loops((*lines)[i], &(*layers)[i]);
}

template <Axis A>
void
TriangleMeshSlicer<A>::make_loops(std::vector<IntersectionLine> &lines, Polygons* loops) const
{
    /*
    SVG svg("lines.svg");
    svg.draw(lines);
    svg.Close();
    */
    
    // remove tangent edges
    for (IntersectionLines::iterator line = lines.begin(); line != lines.end(); ++line) {
        if (line->skip || line->edge_type == feNone) continue;
        
        /* if the line is a facet edge, find another facet edge
           having the same endpoints but in reverse order */
        for (IntersectionLines::iterator line2 = line + 1; line2 != lines.end(); ++line2) {
            if (line2->skip || line2->edge_type == feNone) continue;
            
            // are these facets adjacent? (sharing a common edge on this layer)
            if (line->a_id == line2->a_id && line->b_id == line2->b_id) {
                line2->skip = true;
                
                /* if they are both oriented upwards or downwards (like a 'V')
                   then we can remove both edges from this layer since it won't 
                   affect the sliced shape */
                /* if one of them is oriented upwards and the other is oriented
                   downwards, let's only keep one of them (it doesn't matter which
                   one since all 'top' lines were reversed at slicing) */
                if (line->edge_type == line2->edge_type) {
                    line->skip = true;
                    break;
                }
            } else if (line->a_id == line2->b_id && line->b_id == line2->a_id) {
                /* if this edge joins two horizontal facets, remove both of them */
                if (line->edge_type == feHorizontal && line2->edge_type == feHorizontal) {
                    line->skip = true;
                    line2->skip = true;
                    break;
                }
            }
        }
    }
    
    // build a map of lines by edge_a_id and a_id
    std::vector<IntersectionLinePtrs> by_edge_a_id, by_a_id;
    by_edge_a_id.resize(this->mesh->stl.stats.number_of_facets * 3);
    by_a_id.resize(this->mesh->stl.stats.shared_vertices);
    for (IntersectionLines::iterator line = lines.begin(); line != lines.end(); ++line) {
        if (line->skip) continue;
        if (line->edge_a_id != -1) by_edge_a_id[line->edge_a_id].push_back(&(*line));
        if (line->a_id != -1) by_a_id[line->a_id].push_back(&(*line));
    }
    
    CYCLE: while (1) {
        // take first spare line and start a new loop
        IntersectionLine* first_line = NULL;
        for (IntersectionLines::iterator line = lines.begin(); line != lines.end(); ++line) {
            if (line->skip) continue;
            first_line = &(*line);
            break;
        }
        if (first_line == NULL) break;
        first_line->skip = true;
        IntersectionLinePtrs loop;
        loop.push_back(first_line);
        
        /*
        printf("first_line edge_a_id = %d, edge_b_id = %d, a_id = %d, b_id = %d, a = %d,%d, b = %d,%d\n", 
            first_line->edge_a_id, first_line->edge_b_id, first_line->a_id, first_line->b_id,
            first_line->a.x, first_line->a.y, first_line->b.x, first_line->b.y);
        */
        
        while (1) {
            // find a line starting where last one finishes
            IntersectionLine* next_line = NULL;
            if (loop.back()->edge_b_id != -1) {
                IntersectionLinePtrs &candidates = by_edge_a_id[loop.back()->edge_b_id];
                for (IntersectionLinePtrs::iterator lineptr = candidates.begin(); lineptr != candidates.end(); ++lineptr) {
                    if ((*lineptr)->skip) continue;
                    next_line = *lineptr;
                    break;
                }
            }
            if (next_line == NULL && loop.back()->b_id != -1) {
                IntersectionLinePtrs &candidates = by_a_id[loop.back()->b_id];
                for (IntersectionLinePtrs::iterator lineptr = candidates.begin(); lineptr != candidates.end(); ++lineptr) {
                    if ((*lineptr)->skip) continue;
                    next_line = *lineptr;
                    break;
                }
            }
            
            if (next_line == NULL) {
                // check whether we closed this loop
                if ((loop.front()->edge_a_id != -1 && loop.front()->edge_a_id == loop.back()->edge_b_id)
                    || (loop.front()->a_id != -1 && loop.front()->a_id == loop.back()->b_id)) {
                    // loop is complete
                    Polygon p;
                    p.points.reserve(loop.size());
                    for (IntersectionLinePtrs::const_iterator lineptr = loop.begin(); lineptr != loop.end(); ++lineptr) {
                        p.points.push_back((*lineptr)->a);
                    }
                    
                    loops->push_back(p);
                    
                    #ifdef SLIC3R_DEBUG
                    printf("  Discovered %s polygon of %d points\n", (p.is_counter_clockwise() ? "ccw" : "cw"), (int)p.points.size());
                    #endif
                    
                    goto CYCLE;
                }
                
                // we can't close this loop!
                //// push @failed_loops, [@loop];
                //#ifdef SLIC3R_DEBUG
                printf("  Unable to close this loop having %d points\n", (int)loop.size());
                //#endif
                goto CYCLE;
            }
            /*
            printf("next_line edge_a_id = %d, edge_b_id = %d, a_id = %d, b_id = %d, a = %d,%d, b = %d,%d\n", 
                next_line->edge_a_id, next_line->edge_b_id, next_line->a_id, next_line->b_id,
                next_line->a.x, next_line->a.y, next_line->b.x, next_line->b.y);
            */
            loop.push_back(next_line);
            next_line->skip = true;
        }
    }
}

class _area_comp {
    public:
    _area_comp(std::vector<double>* _aa) : abs_area(_aa) {};
    bool operator() (const size_t &a, const size_t &b) {
        return (*this->abs_area)[a] > (*this->abs_area)[b];
    }
    
    private:
    std::vector<double>* abs_area;
};

template <Axis A>
void
TriangleMeshSlicer<A>::make_expolygons_simple(std::vector<IntersectionLine> &lines, ExPolygons* slices) const
{
    Polygons loops;
    this->make_loops(lines, &loops);
    
    Polygons cw;
    for (Polygons::const_iterator loop = loops.begin(); loop != loops.end(); ++loop) {
        if (loop->area() >= 0) {
            ExPolygon ex;
            ex.contour = *loop;
            slices->push_back(ex);
        } else {
            cw.push_back(*loop);
        }
    }
    
    // assign holes to contours
    for (Polygons::const_iterator loop = cw.begin(); loop != cw.end(); ++loop) {
        int slice_idx = -1;
        double current_contour_area = -1;
        for (ExPolygons::iterator slice = slices->begin(); slice != slices->end(); ++slice) {
            if (slice->contour.contains(loop->points.front())) {
                double area = slice->contour.area();
                if (area < current_contour_area || current_contour_area == -1) {
                    slice_idx = slice - slices->begin();
                    current_contour_area = area;
                }
            }
        }
        (*slices)[slice_idx].holes.push_back(*loop);
    }
}

template <Axis A>
void
TriangleMeshSlicer<A>::make_expolygons(const Polygons &loops, ExPolygons* slices) const
{
    /*
        Input loops are not suitable for evenodd nor nonzero fill types, as we might get
        two consecutive concentric loops having the same winding order - and we have to 
        respect such order. In that case, evenodd would create wrong inversions, and nonzero
        would ignore holes inside two concentric contours.
        So we're ordering loops and collapse consecutive concentric loops having the same 
        winding order.
        TODO: find a faster algorithm for this, maybe with some sort of binary search.
        If we computed a "nesting tree" we could also just remove the consecutive loops
        having the same winding order, and remove the extra one(s) so that we could just
        supply everything to offset() instead of performing several union/diff calls.
    
        we sort by area assuming that the outermost loops have larger area;
        the previous sorting method, based on $b->contains($a->[0]), failed to nest
        loops correctly in some edge cases when original model had overlapping facets
    */

    std::vector<double> area;
    std::vector<double> abs_area;
    std::vector<size_t> sorted_area;  // vector of indices
    for (Polygons::const_iterator loop = loops.begin(); loop != loops.end(); ++loop) {
        double a = loop->area();
        area.push_back(a);
        abs_area.push_back(std::fabs(a));
        sorted_area.push_back(loop - loops.begin());
    }
    
    std::sort(sorted_area.begin(), sorted_area.end(), _area_comp(&abs_area));  // outer first

    // we don't perform a safety offset now because it might reverse cw loops
    Polygons p_slices;
    for (std::vector<size_t>::const_iterator loop_idx = sorted_area.begin(); loop_idx != sorted_area.end(); ++loop_idx) {
        /* we rely on the already computed area to determine the winding order
           of the loops, since the Orientation() function provided by Clipper
           would do the same, thus repeating the calculation */
        Polygons::const_iterator loop = loops.begin() + *loop_idx;
        if (area[*loop_idx] > +EPSILON) {
            p_slices.push_back(*loop);
        } else if (area[*loop_idx] < -EPSILON) {
            p_slices = diff(p_slices, *loop);
        }
    }

    // perform a safety offset to merge very close facets (TODO: find test case for this)
    double safety_offset = scale_(0.0499);
    ExPolygons ex_slices = offset2_ex(p_slices, +safety_offset, -safety_offset);
    
    #ifdef SLIC3R_DEBUG
    size_t holes_count = 0;
    for (ExPolygons::const_iterator e = ex_slices.begin(); e != ex_slices.end(); ++e) {
        holes_count += e->holes.size();
    }
    printf("%zu surface(s) having %zu holes detected from %zu polylines\n",
        ex_slices.size(), holes_count, loops.size());
    #endif
    
    // append to the supplied collection
    slices->insert(slices->end(), ex_slices.begin(), ex_slices.end());
}

template <Axis A>
void
TriangleMeshSlicer<A>::make_expolygons(std::vector<IntersectionLine> &lines, ExPolygons* slices) const
{
    Polygons pp;
    this->make_loops(lines, &pp);
    this->make_expolygons(pp, slices);
}

template <Axis A>
void
TriangleMeshSlicer<A>::cut(float z, TriangleMesh* upper, TriangleMesh* lower) const
{
    IntersectionLines upper_lines, lower_lines;
    
    const float scaled_z = scale_(z);
    for (int facet_idx = 0; facet_idx < this->mesh->stl.stats.number_of_facets; facet_idx++) {
        stl_facet* facet = &this->mesh->stl.facet_start[facet_idx];
        
        // find facet extents
        float min_z = fminf(_z(facet->vertex[0]), fminf(_z(facet->vertex[1]), _z(facet->vertex[2])));
        float max_z = fmaxf(_z(facet->vertex[0]), fmaxf(_z(facet->vertex[1]), _z(facet->vertex[2])));
        
        // intersect facet with cutting plane
        IntersectionLines lines;
        this->slice_facet(scaled_z, *facet, facet_idx, min_z, max_z, &lines);
        
        // save intersection lines for generating correct triangulations
        for (IntersectionLines::const_iterator it = lines.begin(); it != lines.end(); ++it) {
            if (it->edge_type == feTop) {
                lower_lines.push_back(*it);
            } else if (it->edge_type == feBottom) {
                upper_lines.push_back(*it);
            } else if (it->edge_type != feHorizontal) {
                lower_lines.push_back(*it);
                upper_lines.push_back(*it);
            }
        }
        
        if (min_z > z || (min_z == z && max_z > min_z)) {
            // facet is above the cut plane and does not belong to it
            if (upper != NULL) stl_add_facet(&upper->stl, facet);
        } else if (max_z < z || (max_z == z && max_z > min_z)) {
            // facet is below the cut plane and does not belong to it
            if (lower != NULL) stl_add_facet(&lower->stl, facet);
        } else if (min_z < z && max_z > z) {
            // facet is cut by the slicing plane
            
            // look for the vertex on whose side of the slicing plane there are no other vertices
            int isolated_vertex;
            if ( (_z(facet->vertex[0]) > z) == (_z(facet->vertex[1]) > z) ) {
                isolated_vertex = 2;
            } else if ( (_z(facet->vertex[1]) > z) == (_z(facet->vertex[2]) > z) ) {
                isolated_vertex = 0;
            } else {
                isolated_vertex = 1;
            }
            
            // get vertices starting from the isolated one
            stl_vertex* v0 = &facet->vertex[isolated_vertex];
            stl_vertex* v1 = &facet->vertex[(isolated_vertex+1) % 3];
            stl_vertex* v2 = &facet->vertex[(isolated_vertex+2) % 3];
            
            // intersect v0-v1 and v2-v0 with cutting plane and make new vertices
            stl_vertex v0v1, v2v0;
            _x(v0v1) = _x(*v1) + (_x(*v0) - _x(*v1)) * (z - _z(*v1)) / (_z(*v0) - _z(*v1));
            _y(v0v1) = _y(*v1) + (_y(*v0) - _y(*v1)) * (z - _z(*v1)) / (_z(*v0) - _z(*v1));
            _z(v0v1) = z;
            _x(v2v0) = _x(*v2) + (_x(*v0) - _x(*v2)) * (z - _z(*v2)) / (_z(*v0) - _z(*v2));
            _y(v2v0) = _y(*v2) + (_y(*v0) - _y(*v2)) * (z - _z(*v2)) / (_z(*v0) - _z(*v2));
            _z(v2v0) = z;
            
            // build the triangular facet
            stl_facet triangle;
            triangle.normal = facet->normal;
            triangle.vertex[0] = *v0;
            triangle.vertex[1] = v0v1;
            triangle.vertex[2] = v2v0;
            
            // build the facets forming a quadrilateral on the other side
            stl_facet quadrilateral[2];
            quadrilateral[0].normal = facet->normal;
            quadrilateral[0].vertex[0] = *v1;
            quadrilateral[0].vertex[1] = *v2;
            quadrilateral[0].vertex[2] = v0v1;
            quadrilateral[1].normal = facet->normal;
            quadrilateral[1].vertex[0] = *v2;
            quadrilateral[1].vertex[1] = v2v0;
            quadrilateral[1].vertex[2] = v0v1;
            
            if (_z(*v0) > z) {
                if (upper != NULL) stl_add_facet(&upper->stl, &triangle);
                if (lower != NULL) {
                    stl_add_facet(&lower->stl, &quadrilateral[0]);
                    stl_add_facet(&lower->stl, &quadrilateral[1]);
                }
            } else {
                if (upper != NULL) {
                    stl_add_facet(&upper->stl, &quadrilateral[0]);
                    stl_add_facet(&upper->stl, &quadrilateral[1]);
                }
                if (lower != NULL) stl_add_facet(&lower->stl, &triangle);
            }
        }
    }
    
    // triangulate holes of upper mesh
    if (upper != NULL) {
        // compute shape of section
        ExPolygons section;
        this->make_expolygons_simple(upper_lines, &section);
        
        // triangulate section
        Polygons triangles;
        for (ExPolygons::const_iterator expolygon = section.begin(); expolygon != section.end(); ++expolygon)
            expolygon->triangulate_p2t(&triangles);
        
        // convert triangles to facets and append them to mesh
        for (Polygons::const_iterator polygon = triangles.begin(); polygon != triangles.end(); ++polygon) {
            Polygon p = *polygon;
            p.reverse();
            stl_facet facet;
            _x(facet.normal) = 0;
            _y(facet.normal) = 0;
            _z(facet.normal) = -1;
            for (size_t i = 0; i <= 2; ++i) {
                _x(facet.vertex[i]) = unscale(p.points[i].x);
                _y(facet.vertex[i]) = unscale(p.points[i].y);
                _z(facet.vertex[i]) = z;
            }
            stl_add_facet(&upper->stl, &facet);
        }
    }
    
    // triangulate holes of lower mesh
    if (lower != NULL) {
        // compute shape of section
        ExPolygons section;
        this->make_expolygons_simple(lower_lines, &section);
        
        // triangulate section
        Polygons triangles;
        for (ExPolygons::const_iterator expolygon = section.begin(); expolygon != section.end(); ++expolygon)
            expolygon->triangulate_p2t(&triangles);
        
        // convert triangles to facets and append them to mesh
        for (Polygons::const_iterator polygon = triangles.begin(); polygon != triangles.end(); ++polygon) {
            stl_facet facet;
            _x(facet.normal) = 0;
            _y(facet.normal) = 0;
            _z(facet.normal) = 1;
            for (size_t i = 0; i <= 2; ++i) {
                _x(facet.vertex[i]) = unscale(polygon->points[i].x);
                _y(facet.vertex[i]) = unscale(polygon->points[i].y);
                _z(facet.vertex[i]) = z;
            }
            stl_add_facet(&lower->stl, &facet);
        }
    }
    
    
    stl_get_size(&(upper->stl));
    stl_get_size(&(lower->stl));
}

template <Axis A>
TriangleMeshSlicer<A>::TriangleMeshSlicer(TriangleMesh* _mesh) : mesh(_mesh), v_scaled_shared(NULL)
{
    // build a table to map a facet_idx to its three edge indices
    this->mesh->require_shared_vertices();
    typedef std::pair<int,int>              t_edge;
    typedef std::vector<t_edge>             t_edges;  // edge_idx => a_id,b_id
    typedef std::map<t_edge,int>            t_edges_map;  // a_id,b_id => edge_idx
    
    this->facets_edges.resize(this->mesh->stl.stats.number_of_facets);
    
    {
        t_edges edges;
        // reserve() instad of resize() because otherwise we couldn't read .size() below to assign edge_idx
        edges.reserve(this->mesh->stl.stats.number_of_facets * 3);  // number of edges = number of facets * 3
        t_edges_map edges_map;
        for (int facet_idx = 0; facet_idx < this->mesh->stl.stats.number_of_facets; facet_idx++) {
            this->facets_edges[facet_idx].resize(3);
            for (int i = 0; i <= 2; i++) {
                int a_id = this->mesh->stl.v_indices[facet_idx].vertex[i];
                int b_id = this->mesh->stl.v_indices[facet_idx].vertex[(i+1) % 3];
                
                int edge_idx;
                t_edges_map::const_iterator my_edge = edges_map.find(std::make_pair(b_id,a_id));
                if (my_edge != edges_map.end()) {
                    edge_idx = my_edge->second;
                } else {
                    /* admesh can assign the same edge ID to more than two facets (which is 
                       still topologically correct), so we have to search for a duplicate of 
                       this edge too in case it was already seen in this orientation */
                    my_edge = edges_map.find(std::make_pair(a_id,b_id));
                    
                    if (my_edge != edges_map.end()) {
                        edge_idx = my_edge->second;
                    } else {
                        // edge isn't listed in table, so we insert it
                        edge_idx = edges.size();
                        edges.push_back(std::make_pair(a_id,b_id));
                        edges_map[ edges[edge_idx] ] = edge_idx;
                    }
                }
                this->facets_edges[facet_idx][i] = edge_idx;
                
                #ifdef SLIC3R_DEBUG
                printf("  [facet %d, edge %d] a_id = %d, b_id = %d   --> edge %d\n", facet_idx, i, a_id, b_id, edge_idx);
                #endif
            }
        }
    }
    
    // clone shared vertices coordinates and scale them
    this->v_scaled_shared = (stl_vertex*)calloc(this->mesh->stl.stats.shared_vertices, sizeof(stl_vertex));
    std::copy(this->mesh->stl.v_shared, this->mesh->stl.v_shared + this->mesh->stl.stats.shared_vertices, this->v_scaled_shared);
    for (int i = 0; i < this->mesh->stl.stats.shared_vertices; i++) {
        this->v_scaled_shared[i].x /= SCALING_FACTOR;
        this->v_scaled_shared[i].y /= SCALING_FACTOR;
        this->v_scaled_shared[i].z /= SCALING_FACTOR;
    }
}

template <Axis A>
TriangleMeshSlicer<A>::~TriangleMeshSlicer()
{
    if (this->v_scaled_shared != NULL) free(this->v_scaled_shared);
}
// Generate the vertex list for a cube solid of arbitrary size in X/Y/Z.
TriangleMesh make_cube(double x, double y, double z) {
    Pointf3 pv[8] = { 
        Pointf3(x, y, 0), Pointf3(x, 0, 0), Pointf3(0, 0, 0), 
        Pointf3(0, y, 0), Pointf3(x, y, z), Pointf3(0, y, z), 
        Pointf3(0, 0, z), Pointf3(x, 0, z) 
    };
    Point3 fv[12] = { 
        Point3(0, 1, 2), Point3(0, 2, 3), Point3(4, 5, 6), 
        Point3(4, 6, 7), Point3(0, 4, 7), Point3(0, 7, 1), 
        Point3(1, 7, 6), Point3(1, 6, 2), Point3(2, 6, 5), 
        Point3(2, 5, 3), Point3(4, 0, 3), Point3(4, 3, 5) 
    };

    std::vector<Point3> facets(&fv[0], &fv[0]+12);
    Pointf3s vertices(&pv[0], &pv[0]+8);

    TriangleMesh mesh(vertices ,facets);
    return mesh;
}

// Generate the mesh for a cylinder and return it, using 
// the generated angle to calculate the top mesh triangles.
// Default is 360 sides, angle fa is in radians.
TriangleMesh make_cylinder(double r, double h, double fa) {
    Pointf3s vertices;
    std::vector<Point3> facets;

    // 2 special vertices, top and bottom center, rest are relative to this
    vertices.push_back(Pointf3(0.0, 0.0, 0.0));
    vertices.push_back(Pointf3(0.0, 0.0, h));

    // adjust via rounding to get an even multiple for any provided angle.
    double angle = (2*PI / floor(2*PI / fa));

    // for each line along the polygon approximating the top/bottom of the
    // circle, generate four points and four facets (2 for the wall, 2 for the
    // top and bottom.
    // Special case: Last line shares 2 vertices with the first line.
    unsigned id = vertices.size() - 1;
    vertices.push_back(Pointf3(sin(0) * r , cos(0) * r, 0));
    vertices.push_back(Pointf3(sin(0) * r , cos(0) * r, h));
    for (double i = 0; i < 2*PI; i+=angle) {
        Pointf3 b(0, r, 0);
        Pointf3 t(0, r, h);
        b.rotate(i, Pointf3(0,0,0)); 
        t.rotate(i, Pointf3(0,0,h));
        vertices.push_back(b);
        vertices.push_back(t);
        id = vertices.size() - 1;
        facets.push_back(Point3( 0, id - 1, id - 3)); // top
        facets.push_back(Point3(id,      1, id - 2)); // bottom
        facets.push_back(Point3(id, id - 2, id - 3)); // upper-right of side
        facets.push_back(Point3(id, id - 3, id - 1)); // bottom-left of side
    }
    // Connect the last set of vertices with the first.
    facets.push_back(Point3( 2, 0, id - 1));
    facets.push_back(Point3( 1, 3,     id));
    facets.push_back(Point3(id, 3,      2));
    facets.push_back(Point3(id, 2, id - 1));
    
    TriangleMesh mesh(vertices, facets);
    return mesh;
}

// Generates mesh for a sphere centered about the origin, using the generated angle
// to determine the granularity. 
// Default angle is 1 degree.
TriangleMesh make_sphere(double rho, double fa) {
    Pointf3s vertices;
    std::vector<Point3> facets;

    // Algorithm: 
    // Add points one-by-one to the sphere grid and form facets using relative coordinates.
    // Sphere is composed effectively of a mesh of stacked circles.

    // adjust via rounding to get an even multiple for any provided angle.
    double angle = (2*PI / floor(2*PI / fa));

    // Ring to be scaled to generate the steps of the sphere
    std::vector<double> ring;
    for (double i = 0; i < 2*PI; i+=angle) {
        ring.push_back(i);
    }
    const size_t steps = ring.size(); 
    const double increment = (double)(1.0 / (double)steps);

    // special case: first ring connects to 0,0,0
    // insert and form facets.
    vertices.push_back(Pointf3(0.0, 0.0, -rho));
    size_t id = vertices.size();
    for (size_t i = 0; i < ring.size(); i++) {
        // Fixed scaling 
        const double z = -rho + increment*rho*2.0;
        // radius of the circle for this step.
        const double r = sqrt(abs(rho*rho - z*z));
        Pointf3 b(0, r, z);
        b.rotate(ring[i], Pointf3(0,0,z)); 
        vertices.push_back(b);
        if (i == 0) {
            facets.push_back(Point3(1, 0, ring.size()));
        } else {
            facets.push_back(Point3(id, 0, id - 1));
        }
        id++;
    }

<<<<<<< HEAD
template class TriangleMeshSlicer<X>;
template class TriangleMeshSlicer<Y>;
template class TriangleMeshSlicer<Z>;

=======
    // General case: insert and form facets for each step, joining it to the ring below it.
    for (size_t s = 2; s < steps - 1; s++) {
        const double z = -rho + increment*(double)s*2.0*rho;
        const double r = sqrt(abs(rho*rho - z*z));

        for (size_t i = 0; i < ring.size(); i++) {
            Pointf3 b(0, r, z);
            b.rotate(ring[i], Pointf3(0,0,z)); 
            vertices.push_back(b);
            if (i == 0) {
                // wrap around
                facets.push_back(Point3(id + ring.size() - 1 , id, id - 1)); 
                facets.push_back(Point3(id, id - ring.size(),  id - 1)); 
            } else {
                facets.push_back(Point3(id , id - ring.size(), (id - 1) - ring.size())); 
                facets.push_back(Point3(id, id - 1 - ring.size() ,  id - 1)); 
            }
            id++;
        } 
    }


    // special case: last ring connects to 0,0,rho*2.0
    // only form facets.
    vertices.push_back(Pointf3(0.0, 0.0, rho));
    for (size_t i = 0; i < ring.size(); i++) {
        if (i == 0) {
            // third vertex is on the other side of the ring.
            facets.push_back(Point3(id, id - ring.size(),  id - 1));
        } else {
            facets.push_back(Point3(id, id - ring.size() + i,  id - ring.size() + (i - 1)));
        }
    }
    id++;
    TriangleMesh mesh(vertices, facets);
    return mesh;
}
>>>>>>> a26a60f8
}<|MERGE_RESOLUTION|>--- conflicted
+++ resolved
@@ -517,6 +517,154 @@
     stl_get_size(&this->stl);
     
     this->repair();
+}
+
+// Generate the vertex list for a cube solid of arbitrary size in X/Y/Z.
+TriangleMesh
+TriangleMesh::make_cube(double x, double y, double z) {
+    Pointf3 pv[8] = { 
+        Pointf3(x, y, 0), Pointf3(x, 0, 0), Pointf3(0, 0, 0), 
+        Pointf3(0, y, 0), Pointf3(x, y, z), Pointf3(0, y, z), 
+        Pointf3(0, 0, z), Pointf3(x, 0, z) 
+    };
+    Point3 fv[12] = { 
+        Point3(0, 1, 2), Point3(0, 2, 3), Point3(4, 5, 6), 
+        Point3(4, 6, 7), Point3(0, 4, 7), Point3(0, 7, 1), 
+        Point3(1, 7, 6), Point3(1, 6, 2), Point3(2, 6, 5), 
+        Point3(2, 5, 3), Point3(4, 0, 3), Point3(4, 3, 5) 
+    };
+
+    std::vector<Point3> facets(&fv[0], &fv[0]+12);
+    Pointf3s vertices(&pv[0], &pv[0]+8);
+
+    TriangleMesh mesh(vertices ,facets);
+    return mesh;
+}
+
+// Generate the mesh for a cylinder and return it, using 
+// the generated angle to calculate the top mesh triangles.
+// Default is 360 sides, angle fa is in radians.
+TriangleMesh
+TriangleMesh::make_cylinder(double r, double h, double fa) {
+    Pointf3s vertices;
+    std::vector<Point3> facets;
+
+    // 2 special vertices, top and bottom center, rest are relative to this
+    vertices.push_back(Pointf3(0.0, 0.0, 0.0));
+    vertices.push_back(Pointf3(0.0, 0.0, h));
+
+    // adjust via rounding to get an even multiple for any provided angle.
+    double angle = (2*PI / floor(2*PI / fa));
+
+    // for each line along the polygon approximating the top/bottom of the
+    // circle, generate four points and four facets (2 for the wall, 2 for the
+    // top and bottom.
+    // Special case: Last line shares 2 vertices with the first line.
+    unsigned id = vertices.size() - 1;
+    vertices.push_back(Pointf3(sin(0) * r , cos(0) * r, 0));
+    vertices.push_back(Pointf3(sin(0) * r , cos(0) * r, h));
+    for (double i = 0; i < 2*PI; i+=angle) {
+        Pointf3 b(0, r, 0);
+        Pointf3 t(0, r, h);
+        b.rotate(i, Pointf3(0,0,0)); 
+        t.rotate(i, Pointf3(0,0,h));
+        vertices.push_back(b);
+        vertices.push_back(t);
+        id = vertices.size() - 1;
+        facets.push_back(Point3( 0, id - 1, id - 3)); // top
+        facets.push_back(Point3(id,      1, id - 2)); // bottom
+        facets.push_back(Point3(id, id - 2, id - 3)); // upper-right of side
+        facets.push_back(Point3(id, id - 3, id - 1)); // bottom-left of side
+    }
+    // Connect the last set of vertices with the first.
+    facets.push_back(Point3( 2, 0, id - 1));
+    facets.push_back(Point3( 1, 3,     id));
+    facets.push_back(Point3(id, 3,      2));
+    facets.push_back(Point3(id, 2, id - 1));
+    
+    TriangleMesh mesh(vertices, facets);
+    return mesh;
+}
+
+// Generates mesh for a sphere centered about the origin, using the generated angle
+// to determine the granularity. 
+// Default angle is 1 degree.
+TriangleMesh
+TriangleMesh::make_sphere(double rho, double fa) {
+    Pointf3s vertices;
+    std::vector<Point3> facets;
+
+    // Algorithm: 
+    // Add points one-by-one to the sphere grid and form facets using relative coordinates.
+    // Sphere is composed effectively of a mesh of stacked circles.
+
+    // adjust via rounding to get an even multiple for any provided angle.
+    double angle = (2*PI / floor(2*PI / fa));
+
+    // Ring to be scaled to generate the steps of the sphere
+    std::vector<double> ring;
+    for (double i = 0; i < 2*PI; i+=angle) {
+        ring.push_back(i);
+    }
+    const size_t steps = ring.size(); 
+    const double increment = (double)(1.0 / (double)steps);
+
+    // special case: first ring connects to 0,0,0
+    // insert and form facets.
+    vertices.push_back(Pointf3(0.0, 0.0, -rho));
+    size_t id = vertices.size();
+    for (size_t i = 0; i < ring.size(); i++) {
+        // Fixed scaling 
+        const double z = -rho + increment*rho*2.0;
+        // radius of the circle for this step.
+        const double r = sqrt(abs(rho*rho - z*z));
+        Pointf3 b(0, r, z);
+        b.rotate(ring[i], Pointf3(0,0,z)); 
+        vertices.push_back(b);
+        if (i == 0) {
+            facets.push_back(Point3(1, 0, ring.size()));
+        } else {
+            facets.push_back(Point3(id, 0, id - 1));
+        }
+        id++;
+    }
+
+    // General case: insert and form facets for each step, joining it to the ring below it.
+    for (size_t s = 2; s < steps - 1; s++) {
+        const double z = -rho + increment*(double)s*2.0*rho;
+        const double r = sqrt(abs(rho*rho - z*z));
+
+        for (size_t i = 0; i < ring.size(); i++) {
+            Pointf3 b(0, r, z);
+            b.rotate(ring[i], Pointf3(0,0,z)); 
+            vertices.push_back(b);
+            if (i == 0) {
+                // wrap around
+                facets.push_back(Point3(id + ring.size() - 1 , id, id - 1)); 
+                facets.push_back(Point3(id, id - ring.size(),  id - 1)); 
+            } else {
+                facets.push_back(Point3(id , id - ring.size(), (id - 1) - ring.size())); 
+                facets.push_back(Point3(id, id - 1 - ring.size() ,  id - 1)); 
+            }
+            id++;
+        } 
+    }
+
+
+    // special case: last ring connects to 0,0,rho*2.0
+    // only form facets.
+    vertices.push_back(Pointf3(0.0, 0.0, rho));
+    for (size_t i = 0; i < ring.size(); i++) {
+        if (i == 0) {
+            // third vertex is on the other side of the ring.
+            facets.push_back(Point3(id, id - ring.size(),  id - 1));
+        } else {
+            facets.push_back(Point3(id, id - ring.size() + i,  id - ring.size() + (i - 1)));
+        }
+    }
+    id++;
+    TriangleMesh mesh(vertices, facets);
+    return mesh;
 }
 
 template <Axis A>
@@ -1235,155 +1383,9 @@
 {
     if (this->v_scaled_shared != NULL) free(this->v_scaled_shared);
 }
-// Generate the vertex list for a cube solid of arbitrary size in X/Y/Z.
-TriangleMesh make_cube(double x, double y, double z) {
-    Pointf3 pv[8] = { 
-        Pointf3(x, y, 0), Pointf3(x, 0, 0), Pointf3(0, 0, 0), 
-        Pointf3(0, y, 0), Pointf3(x, y, z), Pointf3(0, y, z), 
-        Pointf3(0, 0, z), Pointf3(x, 0, z) 
-    };
-    Point3 fv[12] = { 
-        Point3(0, 1, 2), Point3(0, 2, 3), Point3(4, 5, 6), 
-        Point3(4, 6, 7), Point3(0, 4, 7), Point3(0, 7, 1), 
-        Point3(1, 7, 6), Point3(1, 6, 2), Point3(2, 6, 5), 
-        Point3(2, 5, 3), Point3(4, 0, 3), Point3(4, 3, 5) 
-    };
-
-    std::vector<Point3> facets(&fv[0], &fv[0]+12);
-    Pointf3s vertices(&pv[0], &pv[0]+8);
-
-    TriangleMesh mesh(vertices ,facets);
-    return mesh;
-}
-
-// Generate the mesh for a cylinder and return it, using 
-// the generated angle to calculate the top mesh triangles.
-// Default is 360 sides, angle fa is in radians.
-TriangleMesh make_cylinder(double r, double h, double fa) {
-    Pointf3s vertices;
-    std::vector<Point3> facets;
-
-    // 2 special vertices, top and bottom center, rest are relative to this
-    vertices.push_back(Pointf3(0.0, 0.0, 0.0));
-    vertices.push_back(Pointf3(0.0, 0.0, h));
-
-    // adjust via rounding to get an even multiple for any provided angle.
-    double angle = (2*PI / floor(2*PI / fa));
-
-    // for each line along the polygon approximating the top/bottom of the
-    // circle, generate four points and four facets (2 for the wall, 2 for the
-    // top and bottom.
-    // Special case: Last line shares 2 vertices with the first line.
-    unsigned id = vertices.size() - 1;
-    vertices.push_back(Pointf3(sin(0) * r , cos(0) * r, 0));
-    vertices.push_back(Pointf3(sin(0) * r , cos(0) * r, h));
-    for (double i = 0; i < 2*PI; i+=angle) {
-        Pointf3 b(0, r, 0);
-        Pointf3 t(0, r, h);
-        b.rotate(i, Pointf3(0,0,0)); 
-        t.rotate(i, Pointf3(0,0,h));
-        vertices.push_back(b);
-        vertices.push_back(t);
-        id = vertices.size() - 1;
-        facets.push_back(Point3( 0, id - 1, id - 3)); // top
-        facets.push_back(Point3(id,      1, id - 2)); // bottom
-        facets.push_back(Point3(id, id - 2, id - 3)); // upper-right of side
-        facets.push_back(Point3(id, id - 3, id - 1)); // bottom-left of side
-    }
-    // Connect the last set of vertices with the first.
-    facets.push_back(Point3( 2, 0, id - 1));
-    facets.push_back(Point3( 1, 3,     id));
-    facets.push_back(Point3(id, 3,      2));
-    facets.push_back(Point3(id, 2, id - 1));
-    
-    TriangleMesh mesh(vertices, facets);
-    return mesh;
-}
-
-// Generates mesh for a sphere centered about the origin, using the generated angle
-// to determine the granularity. 
-// Default angle is 1 degree.
-TriangleMesh make_sphere(double rho, double fa) {
-    Pointf3s vertices;
-    std::vector<Point3> facets;
-
-    // Algorithm: 
-    // Add points one-by-one to the sphere grid and form facets using relative coordinates.
-    // Sphere is composed effectively of a mesh of stacked circles.
-
-    // adjust via rounding to get an even multiple for any provided angle.
-    double angle = (2*PI / floor(2*PI / fa));
-
-    // Ring to be scaled to generate the steps of the sphere
-    std::vector<double> ring;
-    for (double i = 0; i < 2*PI; i+=angle) {
-        ring.push_back(i);
-    }
-    const size_t steps = ring.size(); 
-    const double increment = (double)(1.0 / (double)steps);
-
-    // special case: first ring connects to 0,0,0
-    // insert and form facets.
-    vertices.push_back(Pointf3(0.0, 0.0, -rho));
-    size_t id = vertices.size();
-    for (size_t i = 0; i < ring.size(); i++) {
-        // Fixed scaling 
-        const double z = -rho + increment*rho*2.0;
-        // radius of the circle for this step.
-        const double r = sqrt(abs(rho*rho - z*z));
-        Pointf3 b(0, r, z);
-        b.rotate(ring[i], Pointf3(0,0,z)); 
-        vertices.push_back(b);
-        if (i == 0) {
-            facets.push_back(Point3(1, 0, ring.size()));
-        } else {
-            facets.push_back(Point3(id, 0, id - 1));
-        }
-        id++;
-    }
-
-<<<<<<< HEAD
+
 template class TriangleMeshSlicer<X>;
 template class TriangleMeshSlicer<Y>;
 template class TriangleMeshSlicer<Z>;
 
-=======
-    // General case: insert and form facets for each step, joining it to the ring below it.
-    for (size_t s = 2; s < steps - 1; s++) {
-        const double z = -rho + increment*(double)s*2.0*rho;
-        const double r = sqrt(abs(rho*rho - z*z));
-
-        for (size_t i = 0; i < ring.size(); i++) {
-            Pointf3 b(0, r, z);
-            b.rotate(ring[i], Pointf3(0,0,z)); 
-            vertices.push_back(b);
-            if (i == 0) {
-                // wrap around
-                facets.push_back(Point3(id + ring.size() - 1 , id, id - 1)); 
-                facets.push_back(Point3(id, id - ring.size(),  id - 1)); 
-            } else {
-                facets.push_back(Point3(id , id - ring.size(), (id - 1) - ring.size())); 
-                facets.push_back(Point3(id, id - 1 - ring.size() ,  id - 1)); 
-            }
-            id++;
-        } 
-    }
-
-
-    // special case: last ring connects to 0,0,rho*2.0
-    // only form facets.
-    vertices.push_back(Pointf3(0.0, 0.0, rho));
-    for (size_t i = 0; i < ring.size(); i++) {
-        if (i == 0) {
-            // third vertex is on the other side of the ring.
-            facets.push_back(Point3(id, id - ring.size(),  id - 1));
-        } else {
-            facets.push_back(Point3(id, id - ring.size() + i,  id - ring.size() + (i - 1)));
-        }
-    }
-    id++;
-    TriangleMesh mesh(vertices, facets);
-    return mesh;
-}
->>>>>>> a26a60f8
 }