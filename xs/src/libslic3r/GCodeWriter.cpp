--- conflicted
+++ resolved
@@ -19,11 +19,8 @@
     this->config.apply(print_config, true);
     m_extrusion_axis = this->config.get_extrusion_axis();
     m_single_extruder_multi_material = print_config.single_extruder_multi_material.value;
-<<<<<<< HEAD
-=======
     m_max_acceleration = (print_config.gcode_flavor.value == gcfMarlin) ?
         print_config.machine_max_acceleration_extruding.values.front() : 0;
->>>>>>> a97df555
 }
 
 void GCodeWriter::set_extruders(const std::vector<unsigned int> &extruder_ids)
