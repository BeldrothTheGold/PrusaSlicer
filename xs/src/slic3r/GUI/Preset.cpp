--- conflicted
+++ resolved
@@ -200,12 +200,7 @@
         "top_infill_extrusion_width", "support_material_extrusion_width", "infill_overlap", "bridge_flow_ratio", 
 		"over_bridge_flow_ratio", "clip_multipart_objects", 
         "elefant_foot_compensation", "xy_size_compensation", "threads", "resolution", "wipe_tower", "wipe_tower_x", "wipe_tower_y",
-<<<<<<< HEAD
-        "wipe_tower_width", "wipe_tower_per_color_wipe", "only_one_perimeter_top", 
-        "compatible_printers", "compatible_printers_condition", "inherits"
-=======
-        "wipe_tower_width", "wipe_tower_rotation_angle", "wipe_tower_bridging", "compatible_printers", "compatible_printers_condition","inherits"
->>>>>>> d1580f67
+        "wipe_tower_width", "wipe_tower_rotation_angle", "wipe_tower_bridging", "only_one_perimeter_top", "compatible_printers", "compatible_printers_condition","inherits"
     };
     return s_opts;
 }
