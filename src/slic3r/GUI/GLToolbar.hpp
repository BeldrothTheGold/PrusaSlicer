#ifndef slic3r_GLToolbar_hpp_
#define slic3r_GLToolbar_hpp_

#include <functional>
#include <string>
#include <vector>

#include "GLTexture.hpp"
#include "Event.hpp"

class wxEvtHandler;

namespace Slic3r {
namespace GUI {

class GLCanvas3D;

wxDECLARE_EVENT(EVT_GLTOOLBAR_ADD, SimpleEvent);
wxDECLARE_EVENT(EVT_GLTOOLBAR_DELETE, SimpleEvent);
wxDECLARE_EVENT(EVT_GLTOOLBAR_DELETE_ALL, SimpleEvent);
wxDECLARE_EVENT(EVT_GLTOOLBAR_ARRANGE, SimpleEvent);
wxDECLARE_EVENT(EVT_GLTOOLBAR_MORE, SimpleEvent);
wxDECLARE_EVENT(EVT_GLTOOLBAR_FEWER, SimpleEvent);
wxDECLARE_EVENT(EVT_GLTOOLBAR_SPLIT_OBJECTS, SimpleEvent);
wxDECLARE_EVENT(EVT_GLTOOLBAR_SPLIT_VOLUMES, SimpleEvent);
wxDECLARE_EVENT(EVT_GLTOOLBAR_LAYERSEDITING, SimpleEvent);
wxDECLARE_EVENT(EVT_GLTOOLBAR_UNDO, SimpleEvent);
wxDECLARE_EVENT(EVT_GLTOOLBAR_REDO, SimpleEvent);

wxDECLARE_EVENT(EVT_GLVIEWTOOLBAR_3D, SimpleEvent);
wxDECLARE_EVENT(EVT_GLVIEWTOOLBAR_PREVIEW, SimpleEvent);

class GLToolbarItem
{
public:
    enum EType : unsigned char
    {
        Action,
        Separator,
        Num_Types
    };

    enum EState : unsigned char
    {
        Normal,
        Pressed,
        Disabled,
        Hover,
        HoverPressed,
        Num_States
    };

    struct Data
    {
        std::string name;
        std::string tooltip;
        unsigned int sprite_id;
        bool is_toggable;
        wxEventType action_event;
#if ENABLE_MODE_AWARE_TOOLBAR_ITEMS
        bool visible;
#endif // ENABLE_MODE_AWARE_TOOLBAR_ITEMS

        Data();
    };

private:
    EType m_type;
    EState m_state;
    Data m_data;

public:
    GLToolbarItem(EType type, const Data& data);

    EState get_state() const { return m_state; }
    void set_state(EState state) { m_state = state; }

<<<<<<< HEAD
    const std::string& get_name() const;
    const std::string& get_tooltip() const;
    void set_tooltip(std::string tooltip);
=======
    const std::string& get_name() const { return m_data.name; }
    const std::string& get_tooltip() const { return m_data.tooltip; }
>>>>>>> cd838561

    void do_action(wxEvtHandler *target);

    bool is_enabled() const { return m_state != Disabled; }
    bool is_disabled() const { return m_state == Disabled; }
    bool is_hovered() const { return (m_state == Hover) || (m_state == HoverPressed); }
    bool is_pressed() const { return (m_state == Pressed) || (m_state == HoverPressed); }

    bool is_toggable() const { return m_data.is_toggable; }
#if ENABLE_MODE_AWARE_TOOLBAR_ITEMS
    bool is_visible() const { return m_data.visible; }
    void set_visible(bool visible) { m_data.visible = visible; }
#endif // ENABLE_MODE_AWARE_TOOLBAR_ITEMS
    bool is_separator() const { return m_type == Separator; }

    void render(unsigned int tex_id, float left, float right, float bottom, float top, unsigned int texture_size, unsigned int border_size, unsigned int icon_size, unsigned int gap_size) const;

private:
    GLTexture::Quad_UVs get_uvs(unsigned int texture_size, unsigned int border_size, unsigned int icon_size, unsigned int gap_size) const;
};

// items icon textures are assumed to be square and all with the same size in pixels, no internal check is done
// icons are layed-out into the texture starting from the top-left corner in the same order as enum GLToolbarItem::EState
// from left to right
struct ItemsIconsTexture
{
    struct Metadata
    {
        // path of the file containing the icons' texture
        std::string filename;
        // size of the square icons, in pixels
        unsigned int icon_size;
        // size of the border, in pixels
        unsigned int icon_border_size;
        // distance between two adjacent icons (to avoid filtering artifacts), in pixels
        unsigned int icon_gap_size;

        Metadata();
    };

    GLTexture texture;
    Metadata metadata;
};

struct BackgroundTexture
{
    struct Metadata
    {
        // path of the file containing the background texture
        std::string filename;
        // size of the left edge, in pixels
        unsigned int left;
        // size of the right edge, in pixels
        unsigned int right;
        // size of the top edge, in pixels
        unsigned int top;
        // size of the bottom edge, in pixels
        unsigned int bottom;

        Metadata();
    };

    GLTexture texture;
    Metadata metadata;
};

class GLToolbar
{
public:
    enum EType : unsigned char
    {
        Normal,
        Radio,
        Num_Types
    };

    struct Layout
    {
        enum EType : unsigned char
        {
            Horizontal,
            Vertical,
            Num_Types
        };

        enum EOrientation : unsigned int
        {
            Top,
            Bottom,
            Left,
            Right,
            Center,
            Num_Locations
        };

        EType type;
        EOrientation orientation;
        float top;
        float left;
        float border;
        float separator_size;
        float gap_size;
        float icons_scale;

        float width;
        float height;
        bool dirty;

        Layout();
    };

private:
    typedef std::vector<GLToolbarItem*> ItemsList;

    EType m_type;
    bool m_enabled;
    ItemsIconsTexture m_icons_texture;
    BackgroundTexture m_background_texture;
    mutable Layout m_layout;

    ItemsList m_items;

public:
    explicit GLToolbar(EType type);
    ~GLToolbar();

    bool init(const ItemsIconsTexture::Metadata& icons_texture, const BackgroundTexture::Metadata& background_texture);

    Layout::EType get_layout_type() const;
    void set_layout_type(Layout::EType type);
    Layout::EOrientation get_layout_orientation() const;
    void set_layout_orientation(Layout::EOrientation orientation);

    void set_position(float top, float left);
    void set_border(float border);
    void set_separator_size(float size);
    void set_gap_size(float size);
    void set_icons_scale(float scale);
    void set_tooltip(std::string name, std::string tooltip);

    bool is_enabled() const;
    void set_enabled(bool enable);

    bool add_item(const GLToolbarItem::Data& data);
    bool add_separator();

    float get_width() const;
    float get_height() const;

    void enable_item(const std::string& name);
    void disable_item(const std::string& name);
    void select_item(const std::string& name);

    bool is_item_pressed(const std::string& name) const;
    bool is_item_disabled(const std::string& name) const;
#if ENABLE_MODE_AWARE_TOOLBAR_ITEMS
    bool is_item_visible(const std::string& name) const;
    void set_item_visible(const std::string& name, bool visible);
#endif // ENABLE_MODE_AWARE_TOOLBAR_ITEMS

    std::string update_hover_state(const Vec2d& mouse_pos, GLCanvas3D& parent);

    // returns the id of the item under the given mouse position or -1 if none
    int contains_mouse(const Vec2d& mouse_pos, const GLCanvas3D& parent) const;

    void do_action(unsigned int item_id, GLCanvas3D& parent);

    void render(const GLCanvas3D& parent) const;    

private:
    void calc_layout() const;
    float get_width_horizontal() const;
    float get_width_vertical() const;
    float get_height_horizontal() const;
    float get_height_vertical() const;
    float get_main_size() const;
    std::string update_hover_state_horizontal(const Vec2d& mouse_pos, GLCanvas3D& parent);
    std::string update_hover_state_vertical(const Vec2d& mouse_pos, GLCanvas3D& parent);
    int contains_mouse_horizontal(const Vec2d& mouse_pos, const GLCanvas3D& parent) const;
    int contains_mouse_vertical(const Vec2d& mouse_pos, const GLCanvas3D& parent) const;

    void render_horizontal(const GLCanvas3D& parent) const;
    void render_vertical(const GLCanvas3D& parent) const;
};

} // namespace GUI
} // namespace Slic3r

#endif // slic3r_GLToolbar_hpp_<|MERGE_RESOLUTION|>--- conflicted
+++ resolved
@@ -75,14 +75,11 @@
     EState get_state() const { return m_state; }
     void set_state(EState state) { m_state = state; }
 
-<<<<<<< HEAD
-    const std::string& get_name() const;
-    const std::string& get_tooltip() const;
-    void set_tooltip(std::string tooltip);
-=======
+
     const std::string& get_name() const { return m_data.name; }
     const std::string& get_tooltip() const { return m_data.tooltip; }
->>>>>>> cd838561
+    void set_tooltip(std::string tooltip) { m_data.tooltip = tooltip; }
+
 
     void do_action(wxEvtHandler *target);
 
