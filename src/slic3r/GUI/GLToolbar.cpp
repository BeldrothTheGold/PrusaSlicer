--- conflicted
+++ resolved
@@ -50,34 +50,6 @@
 {
 }
 
-<<<<<<< HEAD
-GLToolbarItem::EState GLToolbarItem::get_state() const
-{
-    return m_state;
-}
-
-void GLToolbarItem::set_state(GLToolbarItem::EState state)
-{
-    m_state = state;
-}
-
-const std::string& GLToolbarItem::get_name() const
-{
-    return m_data.name;
-}
-
-const std::string& GLToolbarItem::get_tooltip() const
-{
-    return m_data.tooltip;
-}
-
-void GLToolbarItem::set_tooltip(std::string tooltip)
-{
-    m_data.tooltip = tooltip;
-}
-
-=======
->>>>>>> cd838561
 void GLToolbarItem::do_action(wxEvtHandler *target)
 {
     wxPostEvent(target, SimpleEvent(m_data.action_event));
