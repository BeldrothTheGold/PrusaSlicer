--- conflicted
+++ resolved
@@ -5696,16 +5696,12 @@
     return p->camera;
 }
 
-<<<<<<< HEAD
+Camera& Plater::get_camera()
+{
+    return p->camera;
+}
+
 #if ENABLE_NON_STATIC_CANVAS_MANAGER
-=======
->>>>>>> a6a9ab9d
-Camera& Plater::get_camera()
-{
-    return p->camera;
-}
-
-<<<<<<< HEAD
 const Bed3D& Plater::get_bed() const
 {
     return p->bed;
@@ -5727,8 +5723,6 @@
 }
 #endif // ENABLE_NON_STATIC_CANVAS_MANAGER
 
-=======
->>>>>>> a6a9ab9d
 const Mouse3DController& Plater::get_mouse3d_controller() const
 {
     return p->mouse3d_controller;
