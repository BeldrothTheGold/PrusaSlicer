#ifndef slic3r_ShortestPath_hpp_
#define slic3r_ShortestPath_hpp_

#include "libslic3r.h"
#include "ExtrusionEntity.hpp"
#include "Point.hpp"

#include <utility>
#include <vector>

namespace ClipperLib { class PolyNode; }

namespace Slic3r {

std::vector<size_t> 				 chain_points(const Points &points, Point *start_near = nullptr);

std::vector<std::pair<size_t, bool>> chain_extrusion_entities(std::vector<ExtrusionEntity*> &entities, const Point *start_near = nullptr);
void                                 reorder_extrusion_entities(std::vector<ExtrusionEntity*> &entities, const std::vector<std::pair<size_t, bool>> &chain);
void                                 chain_and_reorder_extrusion_entities(std::vector<ExtrusionEntity*> &entities, const Point *start_near = nullptr);

<<<<<<< HEAD
std::vector<std::pair<size_t, bool>> chain_extrusion_paths(std::vector<ExtrusionPath> &extrusion_paths, const Point *start_near = nullptr);
void                                 reorder_extrusion_paths(std::vector<ExtrusionPath> &extrusion_paths, std::vector<std::pair<size_t, bool>> &chain);
void                                 chain_and_reorder_extrusion_paths(std::vector<ExtrusionPath> &extrusion_paths, const Point *start_near = nullptr);

Polylines 							 chain_polylines(Polylines &src, const Point *start_near = nullptr);
=======
Polylines 							 chain_infill_polylines(Polylines &&src);
>>>>>>> d57a0955

std::vector<ClipperLib::PolyNode*>	 chain_clipper_polynodes(const Points &points, const std::vector<ClipperLib::PolyNode*> &items);

// Chain instances of print objects by an approximate shortest path.
// Returns pairs of PrintObject idx and instance of that PrintObject.
class Print;
std::vector<std::pair<size_t, size_t>> chain_print_object_instances(const Print &print);


} // namespace Slic3r

#endif /* slic3r_ShortestPath_hpp_ */<|MERGE_RESOLUTION|>--- conflicted
+++ resolved
@@ -18,15 +18,11 @@
 void                                 reorder_extrusion_entities(std::vector<ExtrusionEntity*> &entities, const std::vector<std::pair<size_t, bool>> &chain);
 void                                 chain_and_reorder_extrusion_entities(std::vector<ExtrusionEntity*> &entities, const Point *start_near = nullptr);
 
-<<<<<<< HEAD
 std::vector<std::pair<size_t, bool>> chain_extrusion_paths(std::vector<ExtrusionPath> &extrusion_paths, const Point *start_near = nullptr);
 void                                 reorder_extrusion_paths(std::vector<ExtrusionPath> &extrusion_paths, std::vector<std::pair<size_t, bool>> &chain);
 void                                 chain_and_reorder_extrusion_paths(std::vector<ExtrusionPath> &extrusion_paths, const Point *start_near = nullptr);
 
-Polylines 							 chain_polylines(Polylines &src, const Point *start_near = nullptr);
-=======
-Polylines 							 chain_infill_polylines(Polylines &&src);
->>>>>>> d57a0955
+Polylines 							 chain_polylines(Polylines &&src, const Point *start_near = nullptr);
 
 std::vector<ClipperLib::PolyNode*>	 chain_clipper_polynodes(const Points &points, const std::vector<ClipperLib::PolyNode*> &items);
 
