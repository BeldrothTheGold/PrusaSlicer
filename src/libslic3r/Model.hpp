--- conflicted
+++ resolved
@@ -159,15 +159,9 @@
     // ModelVolumes are owned by this ModelObject.
     ModelVolumePtrs         volumes;
     // Configuration parameters specific to a single ModelObject, overriding the global Slic3r settings.
-<<<<<<< HEAD
     ModelConfig      		config;
-    // Variation of a layer thickness for spans of Z coordinates.
-    t_layer_height_ranges   layer_height_ranges;
-=======
-    DynamicPrintConfig      config;
     // Variation of a layer thickness for spans of Z coordinates + optional parameter overrides.
     t_layer_config_ranges   layer_config_ranges;
->>>>>>> f617d747
     // Profile of increasing z to a layer height, to be linearly interpolated when calculating the layers.
     // The pairs of <z, layer_height> are packed into a 1D array.
     std::vector<coordf_t>   layer_height_profile;
@@ -654,21 +648,12 @@
     Model() { assert(this->id().valid()); }
     ~Model() { this->clear_objects(); this->clear_materials(); }
 
-<<<<<<< HEAD
     /* To be able to return an object from own copy / clone methods. Hopefully the compiler will do the "Copy elision" */
     /* (Omits copy and move(since C++11) constructors, resulting in zero - copy pass - by - value semantics). */
     Model(const Model &rhs) : ObjectBase(-1) { assert(this->id().invalid()); this->assign_copy(rhs); assert(this->id().valid()); assert(this->id() == rhs.id()); }
     explicit Model(Model &&rhs) : ObjectBase(-1) { assert(this->id().invalid()); this->assign_copy(std::move(rhs)); assert(this->id().valid()); assert(this->id() == rhs.id()); }
     Model& operator=(const Model &rhs) { this->assign_copy(rhs); assert(this->id().valid()); assert(this->id() == rhs.id()); return *this; }
     Model& operator=(Model &&rhs) { this->assign_copy(std::move(rhs)); assert(this->id().valid()); assert(this->id() == rhs.id()); return *this; }
-=======
-    // To be able to return an object from own copy / clone methods. Hopefully the compiler will do the "Copy elision"
-    // (Omits copy and move(since C++11) constructors, resulting in zero - copy pass - by - value semantics).
-    Model(const Model &rhs) : ModelBase(-1) { this->assign_copy(rhs); }
-    explicit Model(Model &&rhs) : ModelBase(-1) { this->assign_copy(std::move(rhs)); }
-    Model& operator=(const Model &rhs) { this->assign_copy(rhs); return *this; }
-    Model& operator=(Model &&rhs) { this->assign_copy(std::move(rhs)); return *this; }
->>>>>>> f617d747
 
     OBJECTBASE_DERIVED_COPY_MOVE_CLONE(Model)
 
